--- conflicted
+++ resolved
@@ -7,22 +7,12 @@
 # Manuel  <mfcn2000@gmail.com>, 2012.
 msgid ""
 msgstr ""
-<<<<<<< HEAD
 "Project-Id-Version: Trac 0.12\n"
 "Report-Msgid-Bugs-To: trac-dev@googlegroups.com\n"
 "POT-Creation-Date: 2013-01-27 11:21+0900\n"
 "PO-Revision-Date: 2012-09-03 23:51-0300\n"
 "Last-Translator: Leslie Harlley Watter <leslie@watter.org>\n"
 "Language-Team: pt_BR <trac-dev@googlegroups.com>\n"
-=======
-"Project-Id-Version:  Trac\n"
-"Report-Msgid-Bugs-To: http://trac.edgewall.org/\n"
-"POT-Creation-Date: 2013-02-17 15:58+0100\n"
-"PO-Revision-Date: 2012-10-29 18:34+0000\n"
-"Last-Translator: Christian Boos <cboos@edgewall.org>\n"
-"Language-Team: Portuguese (Brazil) "
-"(http://www.transifex.com/projects/p/trac/language/pt_BR/)\n"
->>>>>>> aa1d9603
 "Plural-Forms: nplurals=2; plural=(n > 1)\n"
 "MIME-Version: 1.0\n"
 "Content-Type: text/plain; charset=utf-8\n"
@@ -308,19 +298,12 @@
 msgid "Could not delete attachment"
 msgstr "Não foi possível remover o anexo"
 
-<<<<<<< HEAD
 #: trac/attachment.py:253
 #, python-format
 msgid "Cannot reparent attachment \"%(att)s\" as %(realm)s:%(id)s is invalid"
 msgstr ""
 "Não foi possível reatribuir a localização do anexo \"%(att)s\" uma vez "
 "que %(realm)s:%(id)s é inválido"
-=======
-#: trac/attachment.py:218
-#, python-format
-msgid "Cannot reparent attachment \"%(att)s\" as %(realm)s:%(id)s is invalid"
-msgstr ""
->>>>>>> aa1d9603
 
 #: trac/attachment.py:258
 #, python-format
@@ -336,19 +319,12 @@
 msgid "Could not reparent attachment %(name)s"
 msgstr "Não foi possível reatribuir a localização do anexo %(name)s"
 
-<<<<<<< HEAD
 #: trac/attachment.py:313
 #, python-format
 msgid "Cannot create attachment \"%(att)s\" as %(realm)s:%(id)s is invalid"
 msgstr ""
 "Não foi possível criar o anexo \"%(att)s\" uma vez que %(realm)s:%(id)s é"
 " inválido"
-=======
-#: trac/attachment.py:272
-#, python-format
-msgid "Cannot create attachment \"%(att)s\" as %(realm)s:%(id)s is invalid"
-msgstr ""
->>>>>>> aa1d9603
 
 #: trac/attachment.py:396
 #, python-format
@@ -795,22 +771,13 @@
 msgid "Command not found"
 msgstr "Comando não encontrado"
 
-<<<<<<< HEAD
 #: trac/admin/console.py:113
-=======
-#: trac/admin/console.py:112
->>>>>>> aa1d9603
 #, python-format
 msgid "Error: %(msg)s"
 msgstr "Erro: %(msg)s"
 
-<<<<<<< HEAD
 #: trac/admin/console.py:132
 #, fuzzy, python-format
-=======
-#: trac/admin/console.py:131
-#, python-format
->>>>>>> aa1d9603
 msgid ""
 "Welcome to trac-admin %(version)s\n"
 "Interactive Trac administration console.\n"
@@ -819,67 +786,44 @@
 "Type:  '?' or 'help' for help on commands.\n"
 "        "
 msgstr ""
-<<<<<<< HEAD
 "Bem vindo ao trac-admin versão %(version)s\n"
 "Console de Administração Interativa do Trac \n"
-"Copyright (C) 2003-2012 Edgewall Software\n"
+"Copyright (C) 2003-2013 Edgewall Software\n"
 "\n"
 "Digite:  '?' ou 'help' para ajuda nos comandos.\n"
 "        "
 
 #: trac/admin/console.py:166
-=======
-
-#: trac/admin/console.py:165
->>>>>>> aa1d9603
 #, python-format
 msgid "Failed to open environment: %(err)s"
 msgstr "Falha ao abrir o ambiente: %(err)s"
 
-<<<<<<< HEAD
 #: trac/admin/console.py:249
-=======
-#: trac/admin/console.py:248
->>>>>>> aa1d9603
 #, python-format
 msgid "Completion error: %(err)s"
 msgstr "Erro de completação: %(err)s"
 
-<<<<<<< HEAD
 #: trac/admin/console.py:316
-=======
-#: trac/admin/console.py:307
->>>>>>> aa1d9603
 #, python-format
 msgid ""
 "No documentation found for '%(cmd)s'. Use 'help' to see the list of "
 "commands."
 msgstr ""
-<<<<<<< HEAD
 "Nenhuma documentação encontrada para '%(cmd)s'. Use o 'help' para ver uma"
 " lista\n"
 "de comandos."
 
 #: trac/admin/console.py:322
-=======
-
-#: trac/admin/console.py:313
->>>>>>> aa1d9603
 msgid "Did you mean this?"
 msgid_plural "Did you mean one of these?"
 msgstr[0] "Você quis dizer isso?"
 msgstr[1] "Você quis dizer um desses?"
 
-<<<<<<< HEAD
 #: trac/admin/console.py:326
-=======
-#: trac/admin/console.py:317
->>>>>>> aa1d9603
 #, python-format
 msgid "trac-admin - The Trac Administration Console %(version)s"
 msgstr "trac-admin - O Console de Administração do Trac %(version)s"
 
-<<<<<<< HEAD
 #: trac/admin/console.py:330
 msgid "Usage: trac-admin </path/to/projenv> [command [subcommand] [option ...]]\n"
 msgstr "Uso: trac-admin </path/to/projenv> [command [subcommand] [option ...]]\n"
@@ -889,27 +833,12 @@
 msgstr "Invocar o trac-admin sem um comando inicia o modo interativo.\n"
 
 #: trac/admin/console.py:373
-=======
-#: trac/admin/console.py:321
-msgid "Usage: trac-admin </path/to/projenv> [command [subcommand] [option ...]]\n"
-msgstr "Uso: trac-admin </path/to/projenv> [command [subcommand] [option ...]]\n"
-
-#: trac/admin/console.py:324
-msgid "Invoking trac-admin without command starts interactive mode.\n"
-msgstr "Invocar o trac-admin sem um comando inicia o modo interativo.\n"
-
-#: trac/admin/console.py:364
->>>>>>> aa1d9603
 #, python-format
 msgid "Creating a new Trac environment at %(envname)s"
 msgstr "Criando um novo ambiente para o Trac em %(envname)s"
 
-<<<<<<< HEAD
 #: trac/admin/console.py:375
 #, fuzzy
-=======
-#: trac/admin/console.py:366
->>>>>>> aa1d9603
 msgid ""
 "\n"
 "Trac will first ask a few questions about your environment\n"
@@ -925,21 +854,13 @@
 " Por Favor digite o nome do seu projeto.\n"
 " Esse nome será usado nos títulos das páginas e nas descrições.\n"
 
-<<<<<<< HEAD
 #: trac/admin/console.py:383
-=======
-#: trac/admin/console.py:374
->>>>>>> aa1d9603
 #, python-format
 msgid "Project Name [%(default)s]> "
 msgstr "Nome do Projeto [%(default)s]> "
 
-<<<<<<< HEAD
 #: trac/admin/console.py:385
 #, fuzzy
-=======
-#: trac/admin/console.py:376
->>>>>>> aa1d9603
 msgid ""
 "\n"
 " Please specify the connection string for the database to use.\n"
@@ -955,25 +876,16 @@
 " PostgreSQL existente (verifique a documentação do Trac para obter a\n"
 " sintaxe correta para a string de conexão).\n"
 
-<<<<<<< HEAD
 #: trac/admin/console.py:393
-=======
-#: trac/admin/console.py:384
->>>>>>> aa1d9603
 #, python-format
 msgid "Database connection string [%(default)s]> "
 msgstr "String de conexão com o banco de dados [%(default)s]> "
 
-<<<<<<< HEAD
 #: trac/admin/console.py:400
-=======
-#: trac/admin/console.py:391
->>>>>>> aa1d9603
 #, python-format
 msgid "Initenv for '%(env)s' failed."
 msgstr "A inicialização do ambiente '%(env)s' falhou."
 
-<<<<<<< HEAD
 #: trac/admin/console.py:403
 msgid "Does an environment already exist?"
 msgstr "Já existe um ambiente?"
@@ -983,17 +895,6 @@
 msgstr "O diretório existe e não está vazio."
 
 #: trac/admin/console.py:413
-=======
-#: trac/admin/console.py:394
-msgid "Does an environment already exist?"
-msgstr "Já existe um ambiente?"
-
-#: trac/admin/console.py:398
-msgid "Directory exists and is not empty."
-msgstr "O diretório existe e não está vazio."
-
-#: trac/admin/console.py:404
->>>>>>> aa1d9603
 #, python-format
 msgid ""
 "Base directory '%(env)s' does not exist. Please create it manually and "
@@ -1002,7 +903,6 @@
 "O diretório base '%(env)s' não existe. Por favor, crie-o manualmente e "
 "tente de novo."
 
-<<<<<<< HEAD
 #: trac/admin/console.py:441
 msgid "Creating and Initializing Project"
 msgstr "Criando e Inicializando o Projeto"
@@ -1021,25 +921,6 @@
 
 #: trac/admin/console.py:476
 #, fuzzy
-=======
-#: trac/admin/console.py:432
-msgid "Creating and Initializing Project"
-msgstr "Criando e Inicializando o Projeto"
-
-#: trac/admin/console.py:449
-msgid "Failed to create environment."
-msgstr "Falha ao criar o ambiente"
-
-#: trac/admin/console.py:455
-msgid " Installing default wiki pages"
-msgstr " Instalando as páginas padrão do wiki"
-
-#: trac/admin/console.py:464
-msgid " Indexing default repository"
-msgstr " Indexando o repositório padrão"
-
-#: trac/admin/console.py:467
->>>>>>> aa1d9603
 msgid ""
 "\n"
 "---------------------------------------------------------------------\n"
@@ -1067,11 +948,7 @@
 "você precisará verificar novamente o seu arquivo trac.ini file e as \n"
 "configurações repository_type e repository_path na seção [trac].\n"
 
-<<<<<<< HEAD
 #: trac/admin/console.py:519
-=======
-#: trac/admin/console.py:510
->>>>>>> aa1d9603
 #, python-format
 msgid ""
 "\n"
@@ -1127,7 +1004,6 @@
 "\n"
 "Congratulações!\n"
 
-<<<<<<< HEAD
 #: trac/admin/console.py:528
 msgid ""
 "Display help for trac-admin commands.\n"
@@ -1151,9 +1027,6 @@
 "}}}"
 
 #: trac/admin/console.py:580
-=======
-#: trac/admin/console.py:569
->>>>>>> aa1d9603
 #, python-format
 msgid "Non-ascii environment path '%(path)s' not supported."
 msgstr "Caracteres não-ascii no caminho de ambiente '%(path)s' não são suportados."
@@ -1759,20 +1632,12 @@
 msgid "Released"
 msgstr "Liberado"
 
-<<<<<<< HEAD
 #: trac/db/api.py:308
-=======
-#: trac/db/api.py:193
->>>>>>> aa1d9603
 #, python-format
 msgid "Unsupported database type \"%(scheme)s\""
 msgstr "Tipo(s) de banco de dados não suportado(s) \"%(scheme)s\""
 
-<<<<<<< HEAD
 #: trac/db/api.py:347
-=======
-#: trac/db/api.py:229
->>>>>>> aa1d9603
 #, python-format
 msgid ""
 "Unknown scheme \"%(scheme)s\"; database connection string must start with"
@@ -2334,11 +2199,8 @@
 "Copyright © 2003-2013\n"
 "        [1:Edgewall Software]"
 msgstr ""
-<<<<<<< HEAD
-"Copyright © 2003-2012\n"
+"Copyright © 2003-2013\n"
 "        [1:Edgewall Software]"
-=======
->>>>>>> aa1d9603
 
 #: trac/templates/about.html:54
 msgid "System Information"
@@ -2436,15 +2298,9 @@
 msgstr "Anexar outro arquivo"
 
 #: trac/templates/attachment.html:98 trac/templates/list_of_attachments.html:21
-<<<<<<< HEAD
 #: trac/templates/macros.html:19 trac/util/text.py:621
 #: trac/versioncontrol/templates/browser.html:189
 #: trac/versioncontrol/templates/dir_entries.html:17
-=======
-#: trac/templates/macros.html:19 trac/util/text.py:541
-#: trac/versioncontrol/templates/browser.html:110
-#: trac/versioncontrol/templates/dir_entries.html:16
->>>>>>> aa1d9603
 #, python-format
 msgid "%(size)s bytes"
 msgstr "%(size)s bytes"
@@ -2849,12 +2705,9 @@
 "       ([3:%(size)s]) -\n"
 "      added by [4:%(author)s] %(date)s."
 msgstr ""
-<<<<<<< HEAD
 "[1:%(file)s][2:​]\n"
 "       ([3:%(size)s]) -\n"
 "      adicionado por [4:%(author)s] %(date)s."
-=======
->>>>>>> aa1d9603
 
 #: trac/templates/list_of_attachments.html:28
 #: trac/templates/list_of_attachments.html:44
@@ -4869,7 +4722,6 @@
 msgid "Reply, quoting this description"
 msgstr "Responder, citando essa descrição"
 
-<<<<<<< HEAD
 #: trac/ticket/templates/ticket_change.html:37
 msgid "in reply to:"
 msgstr "em resposta a:"
@@ -4881,7 +4733,7 @@
 msgstr[1] "seguem:"
 
 #: trac/ticket/templates/ticket_change.html:53
-#, fuzzy, python-format
+#, python-format
 msgid "Changed %(date)s by %(author)s"
 msgstr "Modificado %(date)s atrás por %(author)s"
 
@@ -4901,19 +4753,13 @@
 msgstr "Responder ao comentário %(cnum)s"
 
 #: trac/ticket/templates/ticket_change.html:81
-=======
-#: trac/ticket/templates/ticket_change.html:19
->>>>>>> aa1d9603
 #, python-format
 msgid ""
 "[1:[2:%(name)s]][3:​]\n"
 "          added"
 msgstr ""
-<<<<<<< HEAD
 "[1:[2:%(name)s]][3:​]\n"
 "          adicionado"
-=======
->>>>>>> aa1d9603
 
 #: trac/ticket/templates/ticket_change.html:88
 #, python-format
@@ -6229,15 +6075,9 @@
 msgid "View file without annotations"
 msgstr "Visualizar arquivo sem anotações"
 
-<<<<<<< HEAD
 #: trac/versioncontrol/web_ui/browser.py:469
 msgid "Blame"
 msgstr "Acusar"
-=======
-#: trac/versioncontrol/web_ui/browser.py:464
-msgid "Blame"
-msgstr ""
->>>>>>> aa1d9603
 
 #: trac/versioncontrol/web_ui/browser.py:470
 msgid ""
@@ -6472,20 +6312,12 @@
 "Você pode %(search)s no histórico do repositório para ver se o caminho já"
 " existiu e foi removido em um momento posterior"
 
-<<<<<<< HEAD
 #: trac/web/api.py:340
-=======
-#: trac/web/api.py:252
->>>>>>> aa1d9603
 #, python-format
 msgid "Invalid URL encoding (was %(path_info)r)"
 msgstr "Codificação de URL Inválida (era %(path_info)r)"
 
-<<<<<<< HEAD
 #: trac/web/api.py:559
-=======
-#: trac/web/api.py:496
->>>>>>> aa1d9603
 #, python-format
 msgid "File %(path)s not found"
 msgstr "Arquivo \"%(path)s\" não encontrado."
@@ -6531,28 +6363,16 @@
 msgid "Error with navigation contributor \"%(name)s\""
 msgstr "Erro com a navegação \"%(name)s\""
 
-<<<<<<< HEAD
 #: trac/web/chrome.py:1029
 msgid "(unknown template location)"
 msgstr "(localização de template desconhecida)"
 
 #: trac/web/chrome.py:1030
-=======
-#: trac/web/chrome.py:890
-msgid "(unknown template location)"
-msgstr "(localização de template desconhecida)"
-
-#: trac/web/chrome.py:891
->>>>>>> aa1d9603
 #, python-format
 msgid "Genshi %(error)s error while rendering template %(location)s"
 msgstr "Erro no Genshi %(error)s ao renderizar o template %(location)s"
 
-<<<<<<< HEAD
 #: trac/web/chrome.py:1078 trac/web/chrome.py:1086
-=======
-#: trac/web/chrome.py:939 trac/web/chrome.py:947
->>>>>>> aa1d9603
 msgid "anonymous"
 msgstr "anônimo"
 
