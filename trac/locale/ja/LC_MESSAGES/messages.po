# Japanese (Japan) translations for Trac.
# Copyright (C) 2007-2014 Edgewall Software
# This file is distributed under the same license as the Trac project.
# Jeroen Ruigrok van der Werven <asmodai@in-nomine.org>, 2007.
# Kyosuke Takayama <support@mc.neweb.ne.jp>, 2008,2009.
# hirobe, 2008.
# kabuchan, 2009.
# IWAI, Masaharu <iwai@alib.jp>, 2009,2010.
# Jun Omae <jun66j5@gmail.com>, 2010-2014.
#
msgid ""
msgstr ""
"Project-Id-Version: Trac 1.1.2\n"
"Report-Msgid-Bugs-To: trac-dev@googlegroups.com\n"
"POT-Creation-Date: 2014-07-30 08:00+0000\n"
"PO-Revision-Date: 2011-07-14 21:38+0900\n"
"Last-Translator: Jun Omae <jun66j5@gmail.com>\n"
"Language-Team: ja <trac-dev@googlegroups.com>\n"
"Plural-Forms: nplurals=1; plural=0\n"
"MIME-Version: 1.0\n"
"Content-Type: text/plain; charset=utf-8\n"
"Content-Transfer-Encoding: 8bit\n"
"Generated-By: Babel 1.3\n"

#: tracopt/mimeview/php.py:96
msgid ""
"You appear to be using the PHP CGI binary. Trac requires the CLI version "
"for syntax highlighting."
msgstr "PHP CGI バイナリを使っているようです。シンタックスハイライトを行うには CLI バージョンが必要です。"

#: tracopt/ticket/clone.py:49
#, python-format
msgid "%(summary)s (cloned)"
msgstr "%(summary)s (コピー)"

#: tracopt/ticket/clone.py:53
#, python-format
msgid ""
"Cloned from #%(id)s:\n"
"----\n"
"%(description)s"
msgstr ""
"#%(id)s のコピー:\n"
"----\n"
"%(description)s"

#: tracopt/ticket/clone.py:60
msgid "Clone"
msgstr "コピー"

#: tracopt/ticket/clone.py:61
msgid "Create a copy of this ticket"
msgstr "このチケットのコピーを作成する"

#: tracopt/ticket/commit_updater.py:289
msgid ""
"Insert a changeset message into the output.\n"
"\n"
"This macro must be called using wiki processor syntax as follows:\n"
"{{{\n"
"{{{\n"
"#!CommitTicketReference repository=\"reponame\" revision=\"rev\"\n"
"}}}\n"
"}}}\n"
"where the arguments are the following:\n"
" - `repository`: the repository containing the changeset\n"
" - `revision`: the revision of the desired changeset"
msgstr ""
"チェンジセットのメッセージを出力します。\n"
"\n"
"このマクロは次のように Wiki プロセッサで呼び出します:\n"
"{{{\n"
"{{{\n"
"#!CommitTicketReference repository=\"reponame\" revision=\"rev\"\n"
"}}}\n"
"}}}\n"
"引数は次のとおりです:\n"
" - `repository`: チェンジセットがあるリポジトリ\n"
" - `revision`: 要求のチェンジセットを示すリビジョン"

#: tracopt/ticket/commit_updater.py:319
msgid "(The changeset message doesn't reference this ticket)"
msgstr "(チェンジセットのメッセージはこのチケットを参照していません)"

#: tracopt/ticket/deleter.py:73 tracopt/ticket/deleter.py:90
#: trac/ticket/templates/report_list.html:92
msgid "Delete"
msgstr "削除"

#: tracopt/ticket/deleter.py:74 tracopt/ticket/templates/ticket_delete.html:51
msgid "Delete ticket"
msgstr "チケットの削除"

#: tracopt/ticket/deleter.py:91
#, python-format
msgid "Delete comment %(num)s"
msgstr "コメント %(num)s の削除"

#: tracopt/ticket/deleter.py:140
#, python-format
msgid "The ticket #%(id)s has been deleted."
msgstr "チケット #%(id)s を削除しました。"

#: tracopt/ticket/deleter.py:147
#, python-format
msgid "The ticket comment %(num)s on ticket #%(id)s has been deleted."
msgstr "チケット #%(id)s のコメント %(num)s を削除しました。"

#: tracopt/ticket/deleter.py:167
#, python-format
msgid "Comment %(num)s not found"
msgstr "コメント %(num)s が見つかりません"

#: tracopt/ticket/templates/ticket_delete.html:21
#, python-format
msgid "Delete Ticket #%(id)s"
msgstr "チケット #%(id)s の削除"

#: tracopt/ticket/templates/ticket_delete.html:22
#: tracopt/ticket/templates/ticket_delete.html:58
#, python-format
msgid "Delete comment %(num)s on Ticket #%(id)s"
msgstr "チケット #%(id)s コメント %(num)s の削除"

#: tracopt/ticket/templates/ticket_delete.html:30
#, python-format
msgid "Delete [1:Ticket #%(id)s]"
msgstr "[1:チケット #%(id)s] の削除"

#: tracopt/ticket/templates/ticket_delete.html:42
msgid "Are you sure you want to delete this ticket?"
msgstr "このチケットを削除しますか?"

#: tracopt/ticket/templates/ticket_delete.html:43
#, python-format
msgid ""
"(comments: %(comments)s,\n"
"                 attachments: %(attachments)s)"
msgstr "(コメント: %(comments)s, 添付ファイル: %(attachments)s)"

#: tracopt/ticket/templates/ticket_delete.html:46
#: tracopt/ticket/templates/ticket_delete.html:71
#: trac/templates/attachment.html:80 trac/wiki/templates/wiki_delete.html:105
msgid "This is an irreversible operation."
msgstr "これは取り消しの効かない操作です。"

#: tracopt/ticket/templates/ticket_delete.html:52
#: tracopt/ticket/templates/ticket_delete.html:76
#: trac/templates/attachment.html:73 trac/templates/attachment.html:87
#: trac/ticket/templates/admin_components.html:65
#: trac/ticket/templates/admin_enums.html:44
#: trac/ticket/templates/admin_versions.html:59
#: trac/ticket/templates/milestone_delete.html:49
#: trac/ticket/templates/milestone_edit_form.html:128
#: trac/ticket/templates/report_delete.html:32
#: trac/ticket/templates/report_edit.html:63
#: trac/ticket/templates/ticket_change.html:127
#: trac/versioncontrol/templates/admin_repositories.html:100
#: trac/wiki/templates/wiki_delete.html:112
#: trac/wiki/templates/wiki_edit_form.html:85
#: trac/wiki/templates/wiki_rename.html:43
msgid "Cancel"
msgstr "取り消し"

#: tracopt/ticket/templates/ticket_delete.html:71
msgid "Are you sure you want to delete this ticket comment?"
msgstr "このチケットへのコメントを削除しますか?"

#: tracopt/ticket/templates/ticket_delete.html:75
msgid "Delete comment"
msgstr "コメントを削除"

#. TRANSLATOR: modified ('diff') (link)
#: tracopt/versioncontrol/git/git_fs.py:427 trac/ticket/web_ui.py:1787
#: trac/ticket/templates/ticket_change.html:164 trac/wiki/macros.py:368
#: trac/wiki/web_ui.py:743
msgid "diff"
msgstr "差分"

#: tracopt/versioncontrol/git/git_fs.py:428
msgid "Diff against this parent (show the changes merged from the other parents)"
msgstr "この親との差分 (別の親からマージした変更を表示)"

#: tracopt/versioncontrol/git/git_fs.py:437
msgid ""
"Note: this is a <strong>merge</strong> changeset, the changes displayed "
"below correspond to the merge itself."
msgstr "※ これは<strong>マージ</strong>チェンジセットで、下に表示している変更内容はそのマージ自体に相当します。"

#: tracopt/versioncontrol/git/git_fs.py:444
msgid ""
"Use the <code>(diff)</code> links above to see all the changes relative "
"to each parent."
msgstr "上にある<code>(差分)</code>リンクを使うと、個々の親との変更内容を見ることができます。"

#: tracopt/versioncontrol/git/git_fs.py:515
msgid "Unsupported \"Show only adds and deletes\""
msgstr "\"追加と削除だけ\" オプションをサポートしていません"

#: tracopt/versioncontrol/svn/svn_fs.py:306
#, python-format
msgid "Subversion >= 1.0 required, found %(version)s"
msgstr "Subversion 1.0 以上が必要ですが、%(version)s を見つけました"

#: tracopt/versioncontrol/svn/svn_fs.py:363
#, python-format
msgid "%(path)s does not appear to be a Subversion repository."
msgstr "%(path)s は Subversion のリポジトリではないみたいです。"

#: tracopt/versioncontrol/svn/svn_fs.py:370
#, python-format
msgid "Couldn't open Subversion repository %(path)s: %(svn_error)s"
msgstr "Subversion のリポジトリ %(path)s が開けません: %(svn_error)s"

#: tracopt/versioncontrol/svn/svn_fs.py:695
#, python-format
msgid ""
"Diff mismatch: Base is a %(oldnode)s (%(oldpath)s in revision %(oldrev)s)"
" and Target is a %(newnode)s (%(newpath)s in revision %(newrev)s)."
msgstr ""
"不一致: 元の %(oldnode)s (%(oldpath)s リビジョン %(oldrev)s) と対象の %(newnode)s "
"(%(newpath)s リビジョン %(newrev)s)。"

#: tracopt/versioncontrol/svn/svn_fs.py:863
#, python-format
msgid "svn blame failed on %(path)s: %(error)s"
msgstr "svn blame の実行に失敗しました %(path)s: %(error)s"

#: tracopt/versioncontrol/svn/svn_prop.py:150
msgid "No svn:externals configured in trac.ini"
msgstr "trac.ini に svn:externals の設定がありません"

#: tracopt/versioncontrol/svn/svn_prop.py:157
msgid "needs lock"
msgstr "ロックが必要になります"

#: tracopt/versioncontrol/svn/svn_prop.py:187
msgid "blocked"
msgstr "blocked"

#: tracopt/versioncontrol/svn/svn_prop.py:187
msgid "merged"
msgstr "merged"

#: tracopt/versioncontrol/svn/svn_prop.py:222
msgid "non-inheritable"
msgstr "継承不可"

#: tracopt/versioncontrol/svn/svn_prop.py:224
msgid "merged on the directory itself but not below"
msgstr "この配下ではなくこのディレクトリでマージ"

#: tracopt/versioncontrol/svn/svn_prop.py:240
#: tracopt/versioncontrol/svn/svn_prop.py:262
msgid "eligible"
msgstr "eligible"

#: tracopt/versioncontrol/svn/svn_prop.py:270
msgid "(toggle deleted branches)"
msgstr "(削除したブランチに切り替える)"

#: tracopt/versioncontrol/svn/svn_prop.py:308
msgid "View merge source"
msgstr "マージ元を見る"

#: tracopt/versioncontrol/svn/svn_prop.py:319
msgid "No revisions"
msgstr "リビジョンがありません"

#: tracopt/versioncontrol/svn/svn_prop.py:326
#, python-format
msgid "%(title)s: %(revs)s"
msgstr "%(title)s: %(revs)s"

#: tracopt/versioncontrol/svn/svn_prop.py:362
msgid "merged: "
msgstr "マージ: "

#: tracopt/versioncontrol/svn/svn_prop.py:362
msgid "blocked: "
msgstr "ブロック: "

#: tracopt/versioncontrol/svn/svn_prop.py:363
msgid "reverse-merged: "
msgstr "逆マージ: "

#: tracopt/versioncontrol/svn/svn_prop.py:363
msgid "un-blocked: "
msgstr "反ブロック: "

#: tracopt/versioncontrol/svn/svn_prop.py:364
msgid "marked as non-inheritable: "
msgstr "継承不可と表示: "

#: tracopt/versioncontrol/svn/svn_prop.py:365
msgid "unmarked as non-inheritable: "
msgstr "継承不可の表示なし: "

#: tracopt/versioncontrol/svn/svn_prop.py:409
msgid " (added)"
msgstr " (追加)"

#: tracopt/versioncontrol/svn/svn_prop.py:433
msgid "removed"
msgstr "削除"

#: tracopt/versioncontrol/svn/svn_prop.py:436
msgid " (with no actual effect on merging)"
msgstr " (マージには影響しません)"

#: tracopt/versioncontrol/svn/svn_prop.py:437
#, python-format
msgid "Property %(prop)s changed"
msgstr "%(prop)s プロパティ変更"

#: trac/about.py:47 trac/templates/about.html:20 trac/templates/about.html:30
msgid "About Trac"
msgstr "Trac について"

#: trac/attachment.py:166
#, python-format
msgid "Attachment '%(title)s' does not exist."
msgstr "添付ファイル '%(title)s' は存在しません。"

#: trac/attachment.py:168
msgid "Invalid Attachment"
msgstr "不正な添付ファイル"

#: trac/attachment.py:231
msgid "Could not delete attachment"
msgstr "添付ファイルを削除できません"

#: trac/attachment.py:250
#, python-format
msgid "Cannot reparent attachment \"%(att)s\" as %(realm)s:%(id)s is invalid"
msgstr "%(realm)s:%(id)s が正しくないため添付ファイル \"%(att)s\" を移動できません"

#: trac/attachment.py:255
#, python-format
msgid ""
"Cannot reparent attachment \"%(att)s\" as it already exists in "
"%(realm)s:%(id)s"
msgstr "添付ファイル \"%(att)s\" がすでに %(realm)s:%(id)s に存在しているため、添付ファイルを移動できません。"

#: trac/attachment.py:274
#, python-format
msgid "Could not reparent attachment %(name)s"
msgstr "添付ファイル %(name)s を移動できませんでした"

#: trac/attachment.py:303
#, python-format
msgid "%(parent)s doesn't exist, can't create attachment"
msgstr "%(parent)s がないので、添付ファイルを作成できません"

#: trac/attachment.py:312
#, python-format
msgid "Cannot create attachment \"%(att)s\" as %(realm)s:%(id)s is invalid"
msgstr "%(realm)s:%(id)s が正しくないため添付ファイル \"%(att)s\" を作成できません"

#: trac/attachment.py:387
#, python-format
msgid "Attachment '%(filename)s' not found"
msgstr "添付ファイル '%(filename)s' が見つかりません"

#: trac/attachment.py:472
msgid "Bad request"
msgstr "不正なリクエスト"

#: trac/attachment.py:489
#, python-format
msgid "Parent resource %(parent)s doesn't exist"
msgstr "親リソース %(parent)s は存在しません"

#: trac/attachment.py:495
#, python-format
msgid "Back to %(parent)s"
msgstr "%(parent)s に戻る"

#: trac/attachment.py:601
#, python-format
msgid "%(attachment)s attached to %(resource)s"
msgstr "%(attachment)s を %(resource)s に添付しました"

#: trac/attachment.py:656
#, python-format
msgid "Unparented attachment %(id)s"
msgstr "移動できなかった添付ファイル %(id)s"

#: trac/attachment.py:664
#, python-format
msgid "Attachment '%(id)s' in %(parent)s"
msgstr "%(parent)s の添付ファイル: '%(id)s'"

#: trac/attachment.py:667
#, python-format
msgid "Attachments of %(parent)s"
msgstr "%(parent)s の添付ファイル"

#: trac/attachment.py:687 trac/attachment.py:714 trac/admin/web_ui.py:518
#: trac/admin/web_ui.py:521 trac/admin/web_ui.py:525
msgid "No file uploaded"
msgstr "アップロードしたファイルはありません"

#: trac/attachment.py:695
msgid "Can't upload empty file"
msgstr "空のファイルはアップロードできません"

#: trac/attachment.py:701
#, python-format
msgid "Maximum attachment size: %(num)s"
msgstr "添付ファイルの上限サイズ: %(num)s"

#: trac/attachment.py:701
msgid "Upload failed"
msgstr "アップロード失敗"

#: trac/attachment.py:729
#, python-format
msgid "Attachment field %(field)s is invalid: %(message)s"
msgstr "添付ファイル情報のフィールド %(field)s が不正です: %(message)s"

#: trac/attachment.py:733
#, python-format
msgid "Invalid attachment: %(message)s"
msgstr "添付ファイルが不正です: %(message)s"

#: trac/attachment.py:737
msgid "Note: File must be selected again."
msgstr "※ もう一度ファイルを選択してください。"

#: trac/attachment.py:750
#, python-format
msgid ""
"You don't have permission to replace the attachment %(name)s. You can "
"only replace your own attachments. Replacing other's attachments requires"
" ATTACHMENT_DELETE permission."
msgstr ""
"添付ファイル %(name)s "
"を置き換える権限がありません。置き換えることができるのは自分で添付したファイルのみです。他の人が添付したファイルを置き換えるには "
"ATTACHMENT_DELETE 権限が必要です。"

#: trac/attachment.py:781
#, python-format
msgid "%(attachment)s (delete)"
msgstr "%(attachment)s (削除)"

#: trac/attachment.py:796
#, python-format
msgid "Maximum total attachment size: %(num)s"
msgstr "添付ファイルの合計の上限サイズ: %(num)s"

#: trac/attachment.py:796
msgid "Download failed"
msgstr "ダウンロード失敗"

#: trac/attachment.py:879 trac/versioncontrol/web_ui/browser.py:709
#: trac/wiki/web_ui.py:64
msgid "Plain Text"
msgstr "プレーンテキスト"

#: trac/attachment.py:885 trac/versioncontrol/web_ui/browser.py:715
msgid "Original Format"
msgstr "オリジナルフォーマット"

#: trac/attachment.py:927 trac/templates/list_of_attachments.html:29
#: trac/ticket/templates/ticket_change.html:92
#: trac/versioncontrol/templates/dir_entries.html:29
#: trac/versioncontrol/web_ui/browser.py:864
msgid "Download"
msgstr "ダウンロード"

#: trac/attachment.py:1021
#, python-format
msgid "Invalid resource identifier '%(id)s'"
msgstr "'%(id)s' は正しい識別子ではありません"

#: trac/attachment.py:1057 trac/templates/environment_info.html:53
#: trac/templates/environment_info.html:74 trac/templates/error.html:169
#: trac/ticket/admin.py:216 trac/ticket/admin.py:412 trac/ticket/admin.py:590
#: trac/ticket/templates/admin_components.html:88
#: trac/ticket/templates/admin_enums.html:66
#: trac/ticket/templates/admin_milestones.html:65
#: trac/ticket/templates/admin_versions.html:91
#: trac/versioncontrol/admin.py:113
#: trac/versioncontrol/templates/admin_repositories.html:139
#: trac/web/session.py:431
msgid "Name"
msgstr "名称"

#: trac/attachment.py:1057
msgid "Size"
msgstr "サイズ"

#: trac/attachment.py:1057 trac/templates/history_view.html:40
#: trac/ticket/templates/ticket.html:356
#: trac/versioncontrol/templates/revisionlog.html:122
msgid "Author"
msgstr "更新者"

#: trac/attachment.py:1057 trac/templates/history_view.html:39
msgid "Date"
msgstr "更新日時"

#: trac/attachment.py:1058 trac/templates/attachment.html:102
#: trac/ticket/api.py:337 trac/ticket/api.py:562
#: trac/ticket/templates/ticket.html:385
#: trac/ticket/templates/ticket_box.html:102
msgid "Description"
msgstr "詳細"

#: trac/attachment.py:1081 trac/wiki/admin.py:103
#, python-format
msgid "File '%(name)s' exists"
msgstr "ファイル '%(name)s' が存在しています。"

#: trac/config.py:46
msgid "Configuration Error"
msgstr "設定エラー"

#: trac/config.py:50
msgid "Look in the Trac log for more information."
msgstr "詳細は Trac のログを参照してください。"

#: trac/config.py:277
#, python-format
msgid "Error reading '%(file)s', make sure it is readable."
msgstr "'%(file)s' の読み込みエラー。読み込み可能か確認してください。"

#: trac/config.py:435
#, python-format
msgid "[%(section)s] %(entry)s: expected integer, got %(value)s"
msgstr "[%(section)s] %(entry)s: %(value)s は整数を入力してください。"

#: trac/config.py:454
#, python-format
msgid "[%(section)s] %(entry)s: expected float, got %(value)s"
msgstr "[%(section)s] %(entry)s: %(value)s は浮動小数点を入力してください。"

#: trac/config.py:634
msgid "Setting attribute is not allowed."
msgstr "属性を設定することはできません。"

#: trac/config.py:717
#, python-format
msgid "[%(section)s] %(entry)s: expected one of (%(choices)s), got %(value)s"
msgstr "[%(section)s] %(entry)s: %(value)s は %(choices)s のどれかを入力してください。"

#: trac/config.py:756
#, python-format
msgid ""
"Cannot find an implementation of the %(interface)s interface named "
"%(implementation)s. Please check that the Component is enabled or update "
"the option %(option)s in trac.ini."
msgstr ""
"%(implementation)s という名前の %(interface)s "
"インターフェイスの実装を見つけられません。コンポーネントが有効になっているかチェックするか、trac.ini の %(option)s "
"オプションを更新してください。"

#: trac/config.py:795
#, python-format
msgid ""
"Cannot find implementation(s) of the %(interface)s interface named "
"%(implementation)s. Please check that the Component is enabled or update "
"the option %(option)s in trac.ini."
msgstr ""
"%(implementation)s という名前の %(interface)s "
"インターフェイスの実装を見つけられません。コンポーネントが有効になっているかチェックするか、trac.ini の %(option)s "
"オプションを更新してください。"

#: trac/config.py:835 trac/config.py:848
#, python-format
msgid "Option '%(option)s' doesn't exist in section '%(section)s'"
msgstr "オプション '%(option)s' はセクション '%(section)s' に存在しません"

#: trac/core.py:33
msgid "Trac Error"
msgstr "Trac エラー"

#: trac/env.py:225
msgid ""
"Visit the Trac open source project at<br /><a "
"href=\"http://trac.edgewall.org/\">http://trac.edgewall.org/</a>"
msgstr ""
"Trac オープンソースプロジェクトのページへ<br /><a "
"href=\"http://trac.edgewall.org/\">http://trac.edgewall.org/</a>"

#: trac/env.py:829
msgid "Database newer than Trac version"
msgstr "Trac のバージョンよりもデータベースのバージョンの方が新しいです。"

#: trac/env.py:848
#, python-format
msgid "No upgrade module for version %(num)i (%(version)s.py)"
msgstr "バージョン %(num)i (%(version)s.py) に対応するアップグレードモジュールはありません"

#: trac/env.py:897
msgid ""
"Missing environment variable \"TRAC_ENV\". Trac requires this variable to"
" point to a valid Trac environment."
msgstr "環境変数 \"TRAC_ENV\" が見つかりません。Trac ではこの変数を設定する必要があります。"

#: trac/env.py:927 trac/admin/console.py:281
#, python-format
msgid ""
"The Trac Environment needs to be upgraded.\n"
"\n"
"Run \"trac-admin %(path)s upgrade\""
msgstr ""
"この Trac Environment はアップグレードを行う必要があります。\n"
"\n"
"\"trac-admin %(path)s upgrade\" を実行してください"

#: trac/env.py:966
msgid "Copying resources from:"
msgstr "次の場所からリソースをコピー中です:"

#: trac/env.py:984
msgid "Creating scripts."
msgstr "スクリプトを作成しています。"

#: trac/env.py:996
#, python-format
msgid "Invalid argument '%(arg)s'"
msgstr "'%(arg)s' は不正な引数です"

#: trac/env.py:1001
#, python-format
msgid "hotcopy can't overwrite existing '%(dest)s'"
msgstr "'%(dest)s' が存在するため上書きできません"

#: trac/env.py:1010
#, python-format
msgid "Hotcopying %(src)s to %(dst)s ..."
msgstr "%(src)s から %(dst)s へホットコピーを実施しています..."

#: trac/env.py:1028
msgid "The following errors happened while copying the environment:"
msgstr "コピー中に以下のエラーが発生しました:"

#: trac/env.py:1038
msgid "Backing up database ..."
msgstr "データベースをバックアップしています... "

#: trac/env.py:1043
msgid "Hotcopy done."
msgstr "ホットコピーが終了しました。"

#: trac/env.py:1048 trac/admin/api.py:134
msgid "Invalid arguments"
msgstr "不正な引数です"

#: trac/env.py:1051
msgid "Database is up to date, no upgrade necessary."
msgstr "データベースは最新であり更新の必要はありません。"

#: trac/env.py:1057
msgid ""
"The pre-upgrade backup failed.\n"
"Use '--no-backup' to upgrade without doing a backup.\n"
msgstr ""
"アップグレード前のバックアップが失敗しました。\n"
"バックアップしないでアップグレードするには '--no-backup' を使ってください。\n"

#: trac/env.py:1061
msgid "The upgrade failed. Please fix the issue and try again.\n"
msgstr "アップグレードが失敗しました。問題を解消させてもう一度試してください。\n"

#: trac/env.py:1073
msgid ""
"Warning: the wiki-macros directory in the environment is non-empty, but "
"Trac\n"
"doesn't load plugins from there anymore. Please remove it by hand."
msgstr ""
"注意: wiki-macros ディレクトリが空ではありません。もう Trac はそこからプラグ\n"
"インをロードしません。手動でこのディレクトリを削除してください。"

#: trac/env.py:1084
#, python-format
msgid ""
"Error while removing wiki-macros: %(err)s\n"
"Trac doesn't load plugins from wiki-macros anymore. Please remove it by "
"hand."
msgstr ""
"wiki-macros の削除中にエラーが発生しました: %(err)s\n"
"もう Trac はそこからプラグインをロードしません。手動でこのディレクトリを削除\n"
"してください。"

#: trac/env.py:1089
#, python-format
msgid ""
"Upgrade done.\n"
"\n"
"You may want to upgrade the Trac documentation now by running:\n"
"\n"
"  trac-admin %(path)s wiki upgrade"
msgstr ""
"アップグレードが終了しました。\n"
"\n"
"次のコマンドを実行すると Trac のドキュメントをアップグレードできます:\n"
"\n"
"  trac-admin %(path)s wiki upgrade"

#: trac/notification.py:201
#, python-format
msgid ""
"SMTP server connection error (%(error)s). Please modify %(option1)s or "
"%(option2)s in your configuration."
msgstr "SMTP サーバの接続エラーです (%(error)s)。設定にある %(option1)s または %(option2)s を修正してください。"

#: trac/notification.py:206
msgid "TLS enabled but server does not support TLS"
msgstr "TLS が有効になっていますが、サーバは TLS をサポートしていません"

#: trac/notification.py:258
#, python-format
msgid ""
"Sendmail error (%(error)s). Please modify %(option)s in your "
"configuration."
msgstr "sendmail のエラーです (%(error)s)。設定にある %(option)s を修正してください。"

#: trac/notification.py:367
#, python-format
msgid "Invalid email encoding setting: %(pref)s"
msgstr "メールのエンコーディング設定が不正です: %(pref)s"

#: trac/notification.py:392
msgid "Unable to send email due to identity crisis."
msgstr "送信元を確認できないためメールを送信できません。"

#: trac/notification.py:399
#, python-format
msgid "Neither %(from_)s nor %(reply_to)s are specified in the configuration."
msgstr "%(from_)s または %(reply_to)s を設定してください。"

#: trac/notification.py:400
msgid "SMTP Notification Error"
msgstr "SMTP 通知処理エラー"

#: trac/notification.py:411
msgid "Header length is too short"
msgstr "ヘッダー長が短すぎます"

#: trac/perm.py:40
msgid "Forbidden"
msgstr "禁止"

#: trac/perm.py:52
#, python-format
msgid ""
"%(perm)s privileges are required to perform this operation on "
"%(resource)s. You don't have the required permissions."
msgstr "この操作を %(resource)s に行うには %(perm)s 権限が必要ですがその権限がありません。"

#: trac/perm.py:54
#, python-format
msgid ""
"%(perm)s privileges are required to perform this operation. You don't "
"have the required permissions."
msgstr "この操作を行うには %(perm)s 権限が必要ですがその権限がありません。"

#: trac/perm.py:58
msgid "Insufficient privileges to perform this operation."
msgstr "この操作を行う権限がありません。"

#: trac/perm.py:334
#, python-format
msgid "%(name)s is not a valid action."
msgstr "%(name)s は有効なアクションではありません。"

#: trac/perm.py:640
msgid "User"
msgstr "ユーザ"

#: trac/perm.py:640 trac/admin/templates/admin_perms.html:93
#: trac/ticket/templates/batch_modify.html:47
#: trac/ticket/templates/ticket.html:327
msgid "Action"
msgstr "アクション"

#: trac/perm.py:642
msgid "Available actions:"
msgstr "利用できるアクション:"

#: trac/perm.py:653
msgid "All upper-cased tokens are reserved for permission names"
msgstr "すべて大文字の名称は権限名に予約されているため使えません"

#: trac/perm.py:659
#, python-format
msgid "The user %(user)s already has permission %(action)s."
msgstr "ユーザ %(user)s は %(action)s 権限をすでに持っています。"

#: trac/perm.py:674
#, python-format
msgid ""
"Cannot remove permission %(action)s for user %(user)s. The permission is "
"granted through a meta-permission or group."
msgstr "ユーザ %(user)s から %(action)s 権限を削除できません。その権限は、メタ権限またはグループから許可しています。"

#: trac/perm.py:679
#, python-format
msgid ""
"Cannot remove permission %(action)s for user %(user)s. The user has not "
"been granted the permission."
msgstr "ユーザ %(user)s から %(action)s 権限を削除できません。ユーザはその権限を持っていません。"

#: trac/perm.py:698
#, python-format
msgid "Cannot export to %(filename)s: %(error)s"
msgstr "%(filename)s にエクスポートできません: %(error)s"

#: trac/perm.py:711
#, python-format
msgid "Invalid row %(line)d. Expected <user>, <action>, [action], [...]"
msgstr "%(line)d行目が正しくありません。<ユーザ>, <アクション>, [アクション], [...] を期待しています。"

#: trac/perm.py:719
#, python-format
msgid ""
"Invalid user %(user)s on line %(line)d: All upper-cased tokens are "
"reserved for permission names."
msgstr "%(line)d行目: ユーザ名 %(user)s が正しくありません。すべて大文字の名称は権限名に予約されているため使えません。"

#: trac/perm.py:728
#, python-format
msgid "Cannot import from %(filename)s line %(line)d: %(error)s "
msgstr "%(filename)s %(line)d行目がインポートできません: %(error)s "

#: trac/perm.py:733
#, python-format
msgid "Cannot import from %(filename)s: %(error)s"
msgstr "%(filename)s がインポートできません: %(error)s "

#: trac/resource.py:339
#, python-format
msgid "%(name)s at version %(version)s"
msgstr "%(name)s (バージョン %(version)s)"

#: trac/admin/api.py:138
msgid "Command not found"
msgstr "コマンドが見つかりません"

#: trac/admin/console.py:112
#, python-format
msgid "Error: %(msg)s"
msgstr "エラー: %(msg)s"

#: trac/admin/console.py:131
#, python-format
msgid ""
"Welcome to trac-admin %(version)s\n"
"Interactive Trac administration console.\n"
"Copyright (C) 2003-2013 Edgewall Software\n"
"\n"
"Type:  '?' or 'help' for help on commands.\n"
"        "
msgstr ""
"trac-admin %(version)s へようこそ\n"
"Trac 管理コンソール(対話モード)です。\n"
"Copyright (C) 2003-2013 Edgewall Software\n"
"\n"
"'?' コマンドか 'help' コマンドでヘルプを表示します。\n"
"        "

#: trac/admin/console.py:166
#, python-format
msgid "Failed to open environment: %(err)s"
msgstr "TracEnv を開けませんでした: %(err)s"

#: trac/admin/console.py:249
#, python-format
msgid "Completion error: %(err)s"
msgstr "補完エラー: %(err)s"

#: trac/admin/console.py:316
#, python-format
msgid ""
"No documentation found for '%(cmd)s'. Use 'help' to see the list of "
"commands."
msgstr "'%(cmd)s' のドキュメントは見つかりません。コマンド一覧を見るには 'help' を使います。"

#: trac/admin/console.py:324
msgid "Did you mean this?"
msgid_plural "Did you mean one of these?"
msgstr[0] "これではないですか?"

#: trac/admin/console.py:328
#, python-format
msgid "trac-admin - The Trac Administration Console %(version)s"
msgstr "trac-admin - Trac 管理コンソール %(version)s"

#: trac/admin/console.py:332
msgid "Usage: trac-admin </path/to/projenv> [command [subcommand] [option ...]]\n"
msgstr "Usage: trac-admin </path/to/projenv> [コマンド [サブコマンド] [オプション ...]]\n"

#: trac/admin/console.py:335
msgid "Invoking trac-admin without command starts interactive mode.\n"
msgstr "コマンドを省略して trac-admin を実行すると、対話モードで起動します。\n"

#: trac/admin/console.py:375
#, python-format
msgid "Creating a new Trac environment at %(envname)s"
msgstr "新規 Trac Environment %(envname)s の生成"

#: trac/admin/console.py:377
msgid ""
"\n"
"Trac will first ask a few questions about your environment\n"
"in order to initialize and prepare the project database.\n"
"\n"
" Please enter the name of your project.\n"
" This name will be used in page titles and descriptions.\n"
msgstr ""
"\n"
"はじめに、プロジェクトのデータベースの初期化と準備をするために、\n"
"環境についていくつか質問をします。\n"
"\n"
" プロジェクトの名前を入力してください。\n"
" この名前は、ページのタイトルと説明に使用します。\n"

#: trac/admin/console.py:385
#, python-format
msgid "Project Name [%(default)s]> "
msgstr "プロジェクト名 [%(default)s]> "

#: trac/admin/console.py:387
msgid ""
"\n"
" Please specify the connection string for the database to use.\n"
" By default, a local SQLite database is created in the environment\n"
" directory. It is also possible to use an already existing\n"
" PostgreSQL database (check the Trac documentation for the exact\n"
" connection string syntax).\n"
msgstr ""
"\n"
" 使用するデータベースへの接続文字列を指定してください。\n"
" デフォルトではローカルに SQLite データベースを作成します。\n"
" 既に存在する PostgreSQL データベースを使うこともできます。\n"
" (Trac では、接続文字列は厳密に表記する必要があります。\n"
" 詳細は Trac のドキュメントを参照してください)\n"

#: trac/admin/console.py:395
#, python-format
msgid "Database connection string [%(default)s]> "
msgstr "データベース接続文字列 [%(default)s]> "

#: trac/admin/console.py:402
#, python-format
msgid "Initenv for '%(env)s' failed."
msgstr "initenv 失敗: '%(env)s'"

#: trac/admin/console.py:405
msgid "Does an environment already exist?"
msgstr "tracenv がすでに存在していませんか?"

#: trac/admin/console.py:409
msgid "Directory exists and is not empty."
msgstr "ディレクトリが空ではありません。"

#: trac/admin/console.py:415
#, python-format
msgid ""
"Base directory '%(env)s' does not exist. Please create it manually and "
"retry."
msgstr "ベースディレクトリ '%(env)s' がありません。手動で作成してからやり直してください。"

#: trac/admin/console.py:443
msgid "Creating and Initializing Project"
msgstr "プロジェクトの生成と初期化"

#: trac/admin/console.py:460
msgid "Failed to create environment."
msgstr "tracenv が作成できません。"

#: trac/admin/console.py:466
msgid " Installing default wiki pages"
msgstr " デフォルトの Wiki ページのインストール"

#: trac/admin/console.py:475
msgid " Indexing default repository"
msgstr " リポジトリのインデックス作成"

#: trac/admin/console.py:478
msgid ""
"\n"
"---------------------------------------------------------------------\n"
"Warning: couldn't index the default repository.\n"
"\n"
"This can happen for a variety of reasons: wrong repository type,\n"
"no appropriate third party library for this repository type,\n"
"no actual repository at the specified repository path...\n"
"\n"
"You can nevertheless start using your Trac environment, but\n"
"you'll need to check again your trac.ini file and the [trac]\n"
"repository_type and repository_path settings.\n"
msgstr ""
"\n"
"---------------------------------------------------------------------\n"
"注意: リポジトリのインデックスに失敗しました。\n"
"\n"
"これにはいくつかの原因が考えられます。\n"
"リポジトリの種類が間違っている、このリポジトリのためのライブラリが用\n"
"意されていない、指定したリポジトリのパスに実際のリポジトリがない、な\n"
"どです。\n"
"\n"
"現状でも Trac を使い始める事はできますが、リポジトリブラウザを有効にす\n"
"るには trac.ini ファイルの [trac] repository_type と repository_path\n"
"の設定を再度確認する必要があります。\n"

#: trac/admin/console.py:521
#, python-format
msgid ""
"\n"
"---------------------------------------------------------------------\n"
"Project environment for '%(project_name)s' created.\n"
"\n"
"You may now configure the environment by editing the file:\n"
"\n"
"  %(config_path)s\n"
"\n"
"If you'd like to take this new project environment for a test drive,\n"
"try running the Trac standalone web server `tracd`:\n"
"\n"
"  tracd --port 8000 %(project_path)s\n"
"\n"
"Then point your browser to http://localhost:8000/%(project_dir)s.\n"
"There you can also browse the documentation for your installed\n"
"version of Trac, including information on further setup (such as\n"
"deploying Trac to a real web server).\n"
"\n"
"The latest documentation can also always be found on the project\n"
"website:\n"
"\n"
"  http://trac.edgewall.org/\n"
"\n"
"Congratulations!\n"
msgstr ""
"\n"
"---------------------------------------------------------------------\n"
"Trac Environment '%(project_name)s' ができました。\n"
"\n"
"今後、この環境の設定をする場合は、次のファイルを利用します。\n"
"\n"
"  %(config_path)s\n"
"\n"
"新しいプロジェクトを試しに実行してみたい場合は、スタンドアロンウェブ\n"
"サーバ `tracd` を試してみてください。\n"
"\n"
"  tracd --port 8000 %(project_path)s\n"
"\n"
"それから、ブラウザで http://localhost:8000/%(project_dir)s\n"
"にアクセスします。インストールしたバージョンに合わせた今後のセット\n"
"アップ情報などが含まれたドキュメントが閲覧できます。(例えばウェブサー\n"
"バで公開する手順など。)\n"
"\n"
"最新のドキュメントは、プロジェクトのウェブサイトから入手できます。\n"
"\n"
"  http://trac.edgewall.org/\n"
"\n"
"Congratulations!\n"

#: trac/admin/console.py:530
msgid ""
"Display help for trac-admin commands.\n"
"\n"
"Examples:\n"
"{{{\n"
"[[TracAdminHelp]]               # all commands\n"
"[[TracAdminHelp(wiki)]]         # all wiki commands\n"
"[[TracAdminHelp(wiki export)]]  # the \"wiki export\" command\n"
"[[TracAdminHelp(upgrade)]]      # the upgrade command\n"
"}}}"
msgstr ""
"trac-admin コマンドのヘルプを表示します。\n"
"\n"
"例:\n"
"{{{\n"
"[[TracAdminHelp]]               # すべてのコマンド\n"
"[[TracAdminHelp(wiki)]]         # すべての wiki コマンド\n"
"[[TracAdminHelp(wiki export)]]  # \"wiki export\" コマンド\n"
"[[TracAdminHelp(upgrade)]]      # upgrade コマンド\n"
"}}}"

#: trac/admin/console.py:576
#, python-format
msgid "Non-ascii environment path '%(path)s' not supported."
msgstr "非 ASCII 文字のパス '%(path)s' はサポートしていません。"

#: trac/admin/web_ui.py:68
msgid "Admin"
msgstr "管理"

#: trac/admin/web_ui.py:69 trac/admin/templates/admin.html:26
msgid "Administration"
msgstr "管理コンソール"

#: trac/admin/web_ui.py:85
msgid "No administration panels available"
msgstr "利用可能な管理画面はありません"

#: trac/admin/web_ui.py:111 trac/admin/web_ui.py:115
msgid "Unknown administration panel"
msgstr "不明な管理画面"

#: trac/admin/web_ui.py:127
msgid "Untitled"
msgstr "タイトルなし"

#: trac/admin/web_ui.py:186 trac/ticket/admin.py:63 trac/ticket/admin.py:93
#: trac/ticket/admin.py:472 trac/ticket/admin.py:642 trac/ticket/admin.py:725
#: trac/ticket/report.py:254 trac/ticket/roadmap.py:789
#: trac/versioncontrol/admin.py:214
msgid "Your changes have been saved."
msgstr "変更を保存しました。"

#: trac/admin/web_ui.py:191 trac/ticket/admin.py:67
msgid ""
"Error writing to trac.ini, make sure it is writable by the web server. "
"Your changes have not been saved."
msgstr "trac.ini の書き込みエラー。ウェブサーバによる書き込みができるか確認してください。変更は保存できていません。"

#: trac/admin/web_ui.py:206 trac/admin/web_ui.py:275 trac/admin/web_ui.py:366
#: trac/admin/web_ui.py:496 trac/prefs/web_ui.py:94
#: trac/prefs/templates/prefs_general.html:20
msgid "General"
msgstr "一般設定"

#: trac/admin/web_ui.py:206 trac/admin/templates/admin_basics.html:24
msgid "Basic Settings"
msgstr "基本設定"

#: trac/admin/web_ui.py:275 trac/admin/templates/admin_logging.html:20
#: trac/admin/templates/admin_logging.html:32
msgid "Logging"
msgstr "ログ"

#: trac/admin/web_ui.py:284 trac/ticket/templates/milestone_delete.html:34
#: trac/ticket/templates/milestone_edit_form.html:96
msgid "None"
msgstr "(割り当てない)"

#: trac/admin/web_ui.py:286
msgid "Console"
msgstr "コンソール"

#: trac/admin/web_ui.py:288 trac/templates/attachment.html:42
msgid "File"
msgstr "ファイル"

#: trac/admin/web_ui.py:290
msgid "Syslog"
msgstr "Syslog"

#: trac/admin/web_ui.py:293
msgid "Windows event log"
msgstr "Windows イベントログ"

#: trac/admin/web_ui.py:306
#, python-format
msgid "Unknown log type %(type)s"
msgstr "不明なログ種別: %(type)s"

#: trac/admin/web_ui.py:307
msgid "Invalid log type"
msgstr "不正なログ種別"

#: trac/admin/web_ui.py:321
#, python-format
msgid "Unknown log level %(level)s"
msgstr "不明なログレベル: %(level)s"

#: trac/admin/web_ui.py:322
msgid "Invalid log level"
msgstr "不正なログレベル"

#: trac/admin/web_ui.py:335
msgid "You must specify a log file"
msgstr "ログファイルの指定が必要です"

#: trac/admin/web_ui.py:336
msgid "Missing field"
msgstr "フィールドがありません"

#: trac/admin/web_ui.py:366 trac/admin/templates/admin_perms.html:20
#: trac/admin/templates/admin_perms.html:90
msgid "Permissions"
msgstr "権限"

#: trac/admin/web_ui.py:382
msgid "All upper-cased tokens are reserved for permission names."
msgstr "すべて大文字の名称は権限名に予約されているため使えません。"

#: trac/admin/web_ui.py:389
msgid "Unknown action"
msgstr "不明なアクション"

#: trac/admin/web_ui.py:393 trac/admin/web_ui.py:458
#, python-format
msgid "The subject %(subject)s has been granted the permission %(action)s."
msgstr "ユーザ \"%(subject)s\" にアクション \"%(action)s\" を追加しました。"

#: trac/admin/web_ui.py:398
#, python-format
msgid "The permission %(action)s was already granted to %(subject)s."
msgstr "ユーザ \"%(subject)s\" にはすでにアクション \"%(action)s\" を許可しています。"

#: trac/admin/web_ui.py:412
#, python-format
msgid ""
"The subject %(subject)s was not added to the group %(group)s because the "
"group has %(perm)s permission and users cannot grant permissions they "
"don't possess."
msgstr ""
"グループは %(perm)s 権限を持っているため %(subject)s をグループ %(group)s "
"に追加しませんでした。ユーザは、保有していない権限を許可することはできません。"

#: trac/admin/web_ui.py:420
#, python-format
msgid "The subject %(subject)s has been added to the group %(group)s."
msgstr "ユーザ \"%(subject)s\" をグループ \"%(group)s\" に追加しました。"

#: trac/admin/web_ui.py:425
#, python-format
msgid "The subject %(subject)s was already added to the group %(group)s."
msgstr "ユーザ \"%(subject)s\" はすでにグループ \"%(group)s\" に追加しています。"

#: trac/admin/web_ui.py:437
#, python-format
msgid "The subject %(subject)s does not have any permissions."
msgstr "ユーザ \"%(subject)s\" は権限を何も持っていません。"

#: trac/admin/web_ui.py:451
#, python-format
msgid ""
"The permission %(action)s was not granted to %(subject)s because users "
"cannot grant permissions they don't possess."
msgstr "保有していない権限を許可することはできないため、権限 %(action)s を %(subject)s に追加しませんでした。"

#: trac/admin/web_ui.py:475
msgid "The selected permissions have been revoked."
msgstr "選択した権限を無効にしました。"

#: trac/admin/web_ui.py:496 trac/admin/templates/admin_plugins.html:20
msgid "Plugins"
msgstr "プラグイン"

#: trac/admin/web_ui.py:528
msgid "Uploaded file is not a Python source file or egg"
msgstr "アップロードしたファイルは Python ソースファイルでも egg ファイルでもありません"

#: trac/admin/web_ui.py:533
#, python-format
msgid "Plugin %(name)s already installed"
msgstr "プラグイン %(name)s は既にインストール済みです"

#: trac/admin/web_ui.py:602
msgid "The following component has been disabled:"
msgid_plural "The following components have been disabled:"
msgstr[0] "次のコンポーネントを削除しました:"

#: trac/admin/web_ui.py:607
msgid "The following component has been enabled:"
msgid_plural "The following components have been enabled:"
msgstr[0] "次のコンポーネントを追加しました:"

#: trac/admin/templates/admin.html:20
msgid "Administration:"
msgstr "管理:"

#: trac/admin/templates/admin_basics.html:20
msgid "Basics"
msgstr "基本設定"

#: trac/admin/templates/admin_basics.html:28
msgid "Project"
msgstr "プロジェクト"

#: trac/admin/templates/admin_basics.html:30
#: trac/ticket/templates/admin_components.html:52
#: trac/ticket/templates/admin_components.html:74
#: trac/ticket/templates/admin_enums.html:39
#: trac/ticket/templates/admin_enums.html:53
#: trac/ticket/templates/admin_milestones.html:43
#: trac/ticket/templates/admin_versions.html:36
#: trac/ticket/templates/admin_versions.html:68
#: trac/ticket/templates/milestone_edit_form.html:52
#: trac/versioncontrol/templates/admin_repositories.html:67
#: trac/versioncontrol/templates/admin_repositories.html:109
#: trac/versioncontrol/templates/admin_repositories.html:126
msgid "Name:"
msgstr "名称:"

#: trac/admin/templates/admin_basics.html:35
#: trac/versioncontrol/templates/admin_repositories.html:80
msgid "URL:"
msgstr "URL:"

#: trac/admin/templates/admin_basics.html:40
#: trac/ticket/templates/ticket.html:241
msgid "Description:"
msgstr "詳細:"

#: trac/admin/templates/admin_basics.html:46
#: trac/prefs/templates/prefs_general.html:47
msgid "Default handler:"
msgstr "デフォルトハンドラ:"

#: trac/admin/templates/admin_basics.html:55
#: trac/prefs/templates/prefs_general.html:60
#, python-format
msgid "%(handler)s is not a valid IRequestHandler or is not enabled."
msgstr "%(handler)s は IRequestHandler ではないか有効になっていません。"

#: trac/admin/templates/admin_basics.html:61
msgid "Default timezone:"
msgstr "デフォルトタイムゾーン:"

#: trac/admin/templates/admin_basics.html:63
msgid "Server's local time zone"
msgstr "サーバ側のタイムゾーン"

#: trac/admin/templates/admin_basics.html:69
msgid "Install pytz for a complete list of timezones."
msgstr "pytz をインストールするとすべてのタイムゾーンを表示することができます。"

#: trac/admin/templates/admin_basics.html:74
msgid "Default language:"
msgstr "デフォルトの言語:"

#: trac/admin/templates/admin_basics.html:75
#: trac/prefs/templates/prefs_language.html:26
msgid "Translations are currently unavailable"
msgstr "現状は翻訳を利用できません"

#: trac/admin/templates/admin_basics.html:78
#: trac/admin/templates/admin_basics.html:94
msgid "Browser's language"
msgstr "ブラウザの言語設定"

#: trac/admin/templates/admin_basics.html:84
#: trac/prefs/templates/prefs_language.html:34
msgid "Install Babel for extended language support."
msgstr "Babel をインストールすると言語サポートが追加されます。"

#: trac/admin/templates/admin_basics.html:87
#: trac/prefs/templates/prefs_language.html:37
msgid "Message catalogs have not been compiled."
msgstr "メッセージカタログがコンパイルされていません。"

#: trac/admin/templates/admin_basics.html:92
msgid "Default date format:"
msgstr "デフォルトの日付書式:"

#: trac/admin/templates/admin_basics.html:96
#: trac/prefs/templates/prefs_datetime.html:75
msgid "ISO 8601 format"
msgstr "ISO 8601 書式"

#: trac/admin/templates/admin_basics.html:99
msgid "Install Babel for localized date formats."
msgstr "Babel をインストールすると日付書式をローカライズします。"

#: trac/admin/templates/admin_basics.html:105
#: trac/admin/templates/admin_logging.html:65
#: trac/admin/templates/admin_plugins.html:190
#: trac/ticket/templates/admin_components.html:109
#: trac/ticket/templates/admin_enums.html:90
#: trac/ticket/templates/admin_milestones.html:100
#: trac/ticket/templates/admin_versions.html:110
msgid "Apply changes"
msgstr "変更を適用"

#: trac/admin/templates/admin_logging.html:36
#: trac/templates/environment_info.html:69
msgid "Configuration"
msgstr "設定"

#: trac/admin/templates/admin_logging.html:38
#: trac/versioncontrol/templates/admin_repositories.html:33
msgid "Type:"
msgstr "種別:"

#: trac/admin/templates/admin_logging.html:47
msgid "Log level:"
msgstr "ログレベル:"

#: trac/admin/templates/admin_logging.html:55
msgid "Log file:"
msgstr "ログファイル:"

#: trac/admin/templates/admin_logging.html:58
#, python-format
msgid ""
"If you specify a relative path, the log file will be stored inside the\n"
"            [1:log] directory of the project environment ([2:%(dir)s])."
msgstr "相対パスを指定した場合は、プロジェクトの [1:log] ディレクトリに作成します ([2:%(dir)s])。"

#: trac/admin/templates/admin_perms.html:24
msgid "Manage Permissions and Groups"
msgstr "権限とグループの管理"

#: trac/admin/templates/admin_perms.html:29
msgid "Grant Permission:"
msgstr "権限の付与:"

#: trac/admin/templates/admin_perms.html:31
msgid "Action:"
msgstr "アクション:"

#: trac/admin/templates/admin_perms.html:39
#: trac/admin/templates/admin_perms.html:55
#: trac/admin/templates/admin_perms.html:74
msgid "Subject:"
msgstr "対象:"

#: trac/admin/templates/admin_perms.html:42
#: trac/admin/templates/admin_perms.html:61
#: trac/admin/templates/admin_perms.html:80
#: trac/ticket/templates/admin_components.html:78
#: trac/ticket/templates/admin_enums.html:56
#: trac/ticket/templates/admin_milestones.html:55
#: trac/ticket/templates/admin_versions.html:81
#: trac/versioncontrol/templates/admin_repositories.html:116
#: trac/versioncontrol/templates/admin_repositories.html:130
msgid "Add"
msgstr "追加"

#: trac/admin/templates/admin_perms.html:44
msgid ""
"Grant permission for an action to a subject, which can be either a user\n"
"            or a group."
msgstr "ユーザやグループに権限を付与します。"

#: trac/admin/templates/admin_perms.html:53
msgid "Copy Permissions:"
msgstr "権限のコピー:"

#: trac/admin/templates/admin_perms.html:58
msgid "Target:"
msgstr "目標:"

#: trac/admin/templates/admin_perms.html:63
msgid ""
"Copy all of subject's permissions to target.\n"
"            Subject and target can be either users or groups."
msgstr "対象の持つすべての権限を目標にコピーします。対象と目標にはユーザまたはグループが指定できます。"

#: trac/admin/templates/admin_perms.html:72
msgid "Add Subject to Group:"
msgstr "グループの追加:"

#: trac/admin/templates/admin_perms.html:77
msgid "Group:"
msgstr "グループ:"

#: trac/admin/templates/admin_perms.html:82
msgid "Add a user or group to an existing permission group."
msgstr "ユーザやグループを既存の権限グループに追加します。"

#: trac/admin/templates/admin_perms.html:93
#: trac/admin/templates/admin_perms.html:123
msgid "Subject"
msgstr "対象"

#: trac/admin/templates/admin_perms.html:104
msgid "You don't have permission to revoke this action"
msgstr "このアクションを無効にする権限を持っていません"

#: trac/admin/templates/admin_perms.html:111
#, python-format
msgid "%(action)s is no longer defined"
msgstr "%(action)s はすでに定義されていません"

#: trac/admin/templates/admin_perms.html:116
msgid "No permissions"
msgstr "権限なし"

#: trac/admin/templates/admin_perms.html:120
msgid "Group Membership"
msgstr "グループメンバ"

#: trac/admin/templates/admin_perms.html:123
msgid "Group"
msgstr "グループ"

#: trac/admin/templates/admin_perms.html:141
msgid "No group memberships"
msgstr "グループメンバなし"

#: trac/admin/templates/admin_perms.html:145
#: trac/ticket/templates/admin_components.html:110
#: trac/ticket/templates/admin_enums.html:91
#: trac/ticket/templates/admin_milestones.html:101
#: trac/ticket/templates/admin_versions.html:111
#: trac/versioncontrol/templates/admin_repositories.html:162
msgid "Remove selected items"
msgstr "選択した項目を削除"

#: trac/admin/templates/admin_perms.html:149
msgid ""
"Note that [1:Subject] or [2:Group] names can't be all upper-case,\n"
"      as that is reserved for permission names."
msgstr ""
"[1:ユーザ]や[2:グループ]には、大文字だけからなる名称は使用できません。\n"
"大文字だけからなる名称は、権限名に予約されているためです。"

#: trac/admin/templates/admin_plugins.html:67
msgid "Manage Plugins"
msgstr "プラグインの管理"

#: trac/admin/templates/admin_plugins.html:71
msgid "Install Plugin:"
msgstr "プラグインのインストール:"

#: trac/admin/templates/admin_plugins.html:73
msgid "File: [1:]"
msgstr "ファイル: [1:]"

#: trac/admin/templates/admin_plugins.html:78
msgid "Install"
msgstr "インストール"

#: trac/admin/templates/admin_plugins.html:82
msgid ""
"The web server does not have sufficient permissions to store files in\n"
"            the environment plugins directory."
msgstr "ウェブサーバはプラグインディレクトリにファイルを作成する権限を持っていません。"

#: trac/admin/templates/admin_plugins.html:86
msgid "Upload a plugin packaged as Python egg."
msgstr "Python egg 形式のプラグインパッケージをアップロードします。"

#: trac/admin/templates/admin_plugins.html:110 trac/templates/diff_view.html:60
#: trac/versioncontrol/templates/changeset.html:152
msgid "Author:"
msgstr "更新者:"

#: trac/admin/templates/admin_plugins.html:119
msgid "Home page:"
msgstr "ホームページ:"

#: trac/admin/templates/admin_plugins.html:126
msgid "License:"
msgstr "ライセンス:"

#: trac/admin/templates/admin_plugins.html:134 trac/ticket/admin.py:75
#: trac/ticket/api.py:344
msgid "Component"
msgstr "コンポーネント"

#: trac/admin/templates/admin_plugins.html:137
msgid "Show all descriptions"
msgstr "説明をすべて表示する"

#: trac/admin/templates/admin_plugins.html:139
msgid "Hide all descriptions"
msgstr "説明をすべて隠す"

#: trac/admin/templates/admin_plugins.html:143
msgid "Enabled"
msgstr "有効"

#: trac/db/api.py:402
#, python-format
msgid "Unsupported database type \"%(scheme)s\""
msgstr "\"%(scheme)s\" データベースをサポートしていません"

#: trac/db/api.py:441
#, python-format
msgid ""
"Unknown scheme \"%(scheme)s\"; database connection string must start with"
" {scheme}:/"
msgstr "不明なスキーマ: \"%(scheme)s\"。データベース接続文字列は {scheme}:/ の形式で始まらないといけません"

#: trac/db/mysql_backend.py:107
msgid "Cannot load Python bindings for MySQL"
msgstr "MySQL 向け Python バインディングをロードできません"

#: trac/db/mysql_backend.py:259 trac/db/postgres_backend.py:187
#: trac/db/postgres_backend.py:206
#, python-format
msgid "Unable to run %(path)s: %(msg)s"
msgstr "%(path)s を実行できませんでした: %(msg)s"

#: trac/db/mysql_backend.py:263
#, python-format
msgid "mysqldump failed: %(msg)s"
msgstr "mysqldump が失敗しました: %(msg)s"

#: trac/db/mysql_backend.py:265 trac/db/postgres_backend.py:212
#: trac/db/sqlite_backend.py:257
msgid "No destination file created"
msgstr "出力先のファイルが作成されていません"

#: trac/db/mysql_backend.py:302
#, python-format
msgid ""
"All tables must be created as InnoDB or NDB storage engine to support "
"transactions. The following tables have been created as storage engine "
"which doesn't support transactions: %(tables)s"
msgstr ""
"すべてのテーブルはトランザクションをサポートする InnoDB または NDB "
"ストレージエンジンで作成する必要があります。次のテーブルがトランザクションをサポートしないストレージエンジンで作成されています: "
"%(tables)s"

#: trac/db/mysql_backend.py:311
#, python-format
msgid ""
"All tables must be created with utf8_bin or utf8mb4_bin as collation. The"
" following tables don't have the collations: %(tables)s"
msgstr ""
"すべてのテーブルは照合順序として utf8_bin または utf8mb4_bin "
"で作成されている必要があります。次のテーブルがその照合順序で作成されていません: %(tables)s"

#: trac/db/mysql_backend.py:326
#, python-format
msgid ""
"The current storage engine is %(engine)s. It must be InnoDB or NDB "
"storage engine to support transactions."
msgstr "ストレージエンジンは %(engine)s になっています。トランザクションをサポートしている InnoDB または NDB にする必要があります。"

#: trac/db/mysql_backend.py:332
#, python-format
msgid ""
"The current storage engine for TEMPORARY tables is %(engine)s. It must be"
" InnoDB or NDB storage engine to support transactions."
msgstr ""
"TEMPORARY テーブルに対するストレージエンジンは %(engine)s になっています。トランザクションをサポートしている InnoDB "
"または NDB にする必要があります。"

#: trac/db/mysql_backend.py:344
#, python-format
msgid ""
"The charset and collation of database are '%(charset)s' and "
"'%(collation)s'. The database must be created with one of %(supported)s."
msgstr ""
"データベースのキャラクタセットと照合順序が '%(charset)s' と '%(collation)s' になっています。データベースは "
"%(supported)s の1つでなければいけません。"

#: trac/db/pool.py:128
#, python-format
msgid "Unable to get database connection within %(time)d seconds."
msgstr "%(time)d秒内にデータベースに接続できませんでした。"

#: trac/db/postgres_backend.py:94
msgid "Cannot load Python bindings for PostgreSQL"
msgstr "PostgresSQL 向け Python バインディングをロードできません"

#: trac/db/postgres_backend.py:210
#, python-format
msgid "pg_dump failed: %(msg)s"
msgstr "pg_dump が失敗しました: %(msg)s"

#: trac/db/sqlite_backend.py:173 trac/db/sqlite_backend.py:271
msgid "Cannot load Python bindings for SQLite"
msgstr "SQLite 向け Python バインディングをロードできません"

#: trac/db/sqlite_backend.py:176
#, python-format
msgid "Need at least PySqlite %(version)s or higher"
msgstr "PySqlite %(version)s もしくは、それ以上が必要です"

#: trac/db/sqlite_backend.py:179
msgid "PySqlite 2.5.2 - 2.5.4 break Trac, please use 2.5.5 or higher"
msgstr "PySqlite 2.5.2 ～ 2.5.4 では Trac は動作しません。2.5.5 以降を使ってください"

#: trac/db/sqlite_backend.py:207
#, python-format
msgid "Database already exists at %(path)s"
msgstr "データベース %(path)s はすでに存在します"

#: trac/db/sqlite_backend.py:275
#, python-format
msgid "Database \"%(path)s\" not found."
msgstr "データベース %(path)s は見つかりません。"

#: trac/db/sqlite_backend.py:284
#, python-format
msgid ""
"The user %(user)s requires read _and_ write permissions to the database "
"file %(path)s and the directory it is located in."
msgstr "ファイル %(path)s と、そのディレクトリに %(user)s ユーザの読み書き権限が必要です。"

#: trac/mimeview/api.py:691 trac/mimeview/api.py:701
#, python-format
msgid "No available MIME conversions from %(old)s to %(new)s"
msgstr "%(old)s から %(new)s への MIME 変換は、利用可能ではありません"

#: trac/mimeview/api.py:816
#, python-format
msgid "HTML preview using %(renderer)s failed (%(err)s)"
msgstr "(%(err)s) のため、%(renderer)s を使った HTML プレビューに失敗しました"

#: trac/mimeview/api.py:847
#, python-format
msgid "Can't use %(annotator)s annotator: %(error)s"
msgstr "%(annotator)s が使えません: %(error)s"

#: trac/mimeview/api.py:1109 trac/templates/error.html:157
msgid "Line"
msgstr "行"

#: trac/mimeview/api.py:1109
msgid "Line numbers"
msgstr "行番号"

#: trac/mimeview/patch.py:171
#, python-format
msgid "new file %(new)s"
msgstr "新しいファイル %(new)s"

#: trac/mimeview/patch.py:175
#, python-format
msgid "deleted file %(deleted)s"
msgstr "削除したファイル %(deleted)s"

#: trac/mimeview/patch.py:247
msgid "this hunk was shorter than expected"
msgstr "この hunk は想定より短いようです"

#: trac/mimeview/pygments.py:131 trac/prefs/templates/prefs_pygments.html:19
msgid "Syntax Highlighting"
msgstr "シンタックスハイライト"

#: trac/mimeview/pygments.py:140 trac/prefs/web_ui.py:183
msgid "Your preferences have been saved."
msgstr "個人設定を保存しました。"

#: trac/mimeview/rst.py:126 trac/mimeview/rst.py:149
#, python-format
msgid "%(link)s is not a valid TracLink"
msgstr "%(link)s は有効な TracLink ではありません。"

#: trac/prefs/web_ui.py:54 trac/prefs/templates/prefs.html:26
msgid "Preferences"
msgstr "個人設定"

#: trac/prefs/web_ui.py:82
msgid "Unknown preference panel"
msgstr "不明な設定画面"

#: trac/prefs/web_ui.py:95 trac/prefs/templates/prefs_datetime.html:20
msgid "Date & Time"
msgstr "日付と時間"

#: trac/prefs/web_ui.py:96 trac/prefs/templates/prefs_keybindings.html:20
msgid "Keyboard Shortcuts"
msgstr "キーボードショートカット"

#: trac/prefs/web_ui.py:97 trac/prefs/templates/prefs_userinterface.html:20
msgid "User Interface"
msgstr "ユーザインターフェイス"

#: trac/prefs/web_ui.py:99 trac/prefs/templates/prefs_language.html:20
msgid "Language"
msgstr "言語"

#: trac/prefs/web_ui.py:101 trac/prefs/templates/prefs_advanced.html:19
msgid "Advanced"
msgstr "詳細"

#: trac/prefs/web_ui.py:190
msgid "The session has been loaded."
msgstr "セッションをロードしました。"

#: trac/prefs/templates/prefs.html:20
msgid "Preferences:"
msgstr "個人設定:"

#: trac/prefs/templates/prefs.html:27
msgid ""
"This page lets you customize your personal settings for this site.\n"
"      These settings are stored on the server and are identified by a "
"session\n"
"      key stored in a browser cookie. That cookie allows your settings to"
" be\n"
"      restored on subsequent visits."
msgstr ""
"このページではこのサイトでの個人向けの設定を行います。\n"
"設定内容はサーバに保存しブラウザのクッキー情報を用いて管理しているため、次回訪問時にも同じ情報が使われます。"

#: trac/prefs/templates/prefs.html:43
msgid "Save changes"
msgstr "保存"

#: trac/prefs/templates/prefs_advanced.html:24
msgid "Session key:"
msgstr "セッションキー:"

#: trac/prefs/templates/prefs_advanced.html:27
msgid "Change"
msgstr "変更"

#: trac/prefs/templates/prefs_advanced.html:28
msgid ""
"The session key is used to identify stored custom\n"
"      settings and session data on the server. Although it is\n"
"      automatically generated by default, you may change it to something\n"
"      easier to remember at any time if you wish to load your settings\n"
"      in a different web browser."
msgstr ""
"セッションキーは設定内容やセッションデータをサーバに保存するためのキーとして使用されるものです。\n"
"キーは無ければ自動的に生成されますが、\n"
"他のブラウザでも同じ設定を使用したい場合などには、\n"
"他の覚えやすい文字列を指定することもできます。"

#: trac/prefs/templates/prefs_advanced.html:36
msgid "Restore session:"
msgstr "セッションの復元:"

#: trac/prefs/templates/prefs_advanced.html:39
msgid "Load"
msgstr "ロード"

#: trac/prefs/templates/prefs_advanced.html:40
msgid ""
"You may load a previously created session by entering the\n"
"      corresponding session key below. This lets you share settings "
"between\n"
"      multiple computers and web browsers."
msgstr ""
"以下の欄にセッションキーを指定することで前回のセッションをロードすることができます。\n"
"これにより複数のコンピュータやブラウザにまたがって設定を共有できるようになっています。"

#: trac/prefs/templates/prefs_datetime.html:26
msgid "Time zone:"
msgstr "タイムゾーン:"

#: trac/prefs/templates/prefs_datetime.html:28
msgid "Default time zone"
msgstr "デフォルトタイムゾーン"

#: trac/prefs/templates/prefs_datetime.html:35
msgid ""
"Configuring your time zone will result in all\n"
"      dates and times displayed on this site to use your time zone\n"
"      instead of that of the server."
msgstr ""
"タイムゾーンを設定することで、\n"
"このサイトで表示される日付および時間はサーバでのものではなく、\n"
"指定したタイムゾーンに変換して表示するようになります。"

#: trac/prefs/templates/prefs_datetime.html:44
#, python-format
msgid "Example: The current time is [1:%(time)s] (UTC)."
msgstr "例: 現在の時刻はUTC(世界標準時)で [1:%(time)s] です。"

#: trac/prefs/templates/prefs_datetime.html:49
#, python-format
msgid ""
"In your time zone %(tz)s, this would be displayed as\n"
"            [1:%(formatted)s]."
msgstr "選択中のタイムゾーン %(tz)s では [1:%(formatted)s] と表示されます。"

#: trac/prefs/templates/prefs_datetime.html:55
#, python-format
msgid "In the default time zone, this would be displayed as [1:%(formatted)s]."
msgstr "デフォルトのタイムゾーンでは [1:%(formatted)s] と表示されます。"

#: trac/prefs/templates/prefs_datetime.html:61
msgid ""
"Note: Universal Co-ordinated Time (UTC) is also known as Greenwich Mean "
"Time (GMT).[1:]\n"
"        A positive offset is used to indicate a timezone at the east of "
"Greenwich, i.e. ahead of Universal Time."
msgstr ""
"※ "
"協定世界時(UTC)はグリニッジ標準時(GMT)としても知られています。[1:]標準時との差が正であれば、グリニッジより東の(つまり標準時より進んでいる)タイムゾーンになります。"

#: trac/prefs/templates/prefs_datetime.html:69
msgid "Date format:"
msgstr "日付書式:"

#: trac/prefs/templates/prefs_datetime.html:71
msgid "Default date format"
msgstr "デフォルトの日付書式"

#: trac/prefs/templates/prefs_datetime.html:73
msgid "Your language setting"
msgstr "自分の言語設定"

#: trac/prefs/templates/prefs_datetime.html:79
msgid ""
"Configuring your date format will result in formatting\n"
"      and parsing datetime displayed on this site to use your date format"
"\n"
"      instead of that of the server."
msgstr "日付書式を設定することで、このサイトでの日付の表示書式と入力書式はサーバのものではなく指定した書式になります。"

#: trac/prefs/templates/prefs_datetime.html:85
msgid "Date relative/absolute format:"
msgstr "日付の相対書式・絶対書式:"

#: trac/prefs/templates/prefs_datetime.html:87
msgid "Default format"
msgstr "デフォルト書式"

#: trac/prefs/templates/prefs_datetime.html:89
msgid "Relative format"
msgstr "相対書式"

#: trac/prefs/templates/prefs_datetime.html:91
msgid "Absolute format"
msgstr "絶対書式"

#: trac/prefs/templates/prefs_datetime.html:95
msgid ""
"Configuring your relative/absolute format will result in\n"
"      formatting datetime displayed on this site to use your format "
"instead of\n"
"      that of the server."
msgstr "相対または絶対書式を設定することで、このサイトで表示される日時はサーバでのものではなく指定した書式になります。"

#: trac/prefs/templates/prefs_general.html:25
msgid ""
"This information is used to automatically populate some forms\n"
"        on this site with your contact details."
msgstr "この情報は、このサイトのフォームに連絡先情報などを自動的に埋めるのに使用します。"

#: trac/prefs/templates/prefs_general.html:29
msgid ""
"This information is used to associate your login name with your\n"
"        email address and full name, which is used for email\n"
"        notification and RSS feeds, for example."
msgstr "この情報は自分のログイン名とメールアドレスや氏名を対応させるためのもので、メールによる通知や RSS フィードなどに使用します。"

#: trac/prefs/templates/prefs_general.html:37
msgid "Full name:"
msgstr "氏名:"

#: trac/prefs/templates/prefs_general.html:42
msgid "Email address:"
msgstr "メールアドレス:"

#: trac/prefs/templates/prefs_general.html:51
#, python-format
msgid "Default (%(handler)s)"
msgstr "デフォルト (%(handler)s)"

#: trac/prefs/templates/prefs_keybindings.html:28
msgid "Enable access keys"
msgstr "アクセスキーを有効にする"

#: trac/prefs/templates/prefs_keybindings.html:31
msgid ""
"This site provides keyboard shortcuts for\n"
"      faster access to certain functions of this site. As these shortcuts"
" can\n"
"      cause conflicts with shortcuts provided by the desktop system or\n"
"      web browser, they are disabled by default. See\n"
"      [1:TracAccessibility]\n"
"      for more information on access keys."
msgstr ""
"このサイトではよく使用される機能に速やかにアクセスするためキーボード・ショートカットをいくつか定義しています。\n"
"これらのショートカットがデスクトップシステムやブラウザが提供するものと衝突することがあるため標準では無効となっています。\n"
"アクセスキーに関しての詳細は [1:TracAccessibility] を参照してください。"

#: trac/prefs/templates/prefs_language.html:25
msgid "Language:"
msgstr "言語:"

#: trac/prefs/templates/prefs_language.html:28
msgid "Default language"
msgstr "デフォルトの言語"

#: trac/prefs/templates/prefs_language.html:42
msgid ""
"Configuring your language will result in all text\n"
"        displayed on this site to use your language instead of that of "
"the\n"
"        server."
msgstr "この設定を行うことで、このサイトを選択した言語で表示することが可能です。"

#: trac/prefs/templates/prefs_language.html:46
msgid ""
"The [1:Default language] option uses the browser's\n"
"        language negotiation feature to select the appropriate language."
msgstr "[1:デフォルトの言語]を選択すれば、ブラウザの情報から適切な言語を取得します。"

#: trac/prefs/templates/prefs_pygments.html:45
msgid ""
"The Pygments syntax highlighter can be used with\n"
"      different coloring styles."
msgstr "Pygments シンタックスハイライトをいろいろな配色スタイルで行います。"

#: trac/prefs/templates/prefs_pygments.html:47
msgid "Style:"
msgstr "スタイル:"

#: trac/prefs/templates/prefs_pygments.html:52
msgid "Preview:"
msgstr "表示例:"

#: trac/prefs/templates/prefs_userinterface.html:28
msgid "Use only symbols for buttons."
msgstr "ボタンに対してシンボルだけを使う。"

#: trac/prefs/templates/prefs_userinterface.html:31
msgid ""
"Display only the icon or symbol for\n"
"      short inline buttons, and hide the text caption."
msgstr "小さなボタンに対し、アイコンないしシンボルのみとしテキストを表示しません。"

#: trac/prefs/templates/prefs_userinterface.html:39
msgid "Hide help links."
msgstr "ヘルプを表示しない。"

#: trac/prefs/templates/prefs_userinterface.html:42
msgid ""
"Don't show the various help links.\n"
"      This reduces the verbosity of the pages."
msgstr "ヘルプを非表示とし、ページが冗長ではなくなります。"

#: trac/search/web_ui.py:73 trac/search/templates/search.html:22
#: trac/search/templates/search.html:33 trac/search/templates/search.html:38
#: trac/templates/theme.html:39
msgid "Search"
msgstr "検索"

#: trac/search/web_ui.py:169
#, python-format
msgid "Browse repository path %(path)s"
msgstr "リポジトリパス %(path)s の閲覧"

#: trac/search/web_ui.py:209
#, python-format
msgid "Search query too short. Query must be at least %(num)s characters long."
msgstr "検索語は少なくとも%(num)s文字以上が必要です。"

#: trac/search/web_ui.py:235 trac/ticket/query.py:794 trac/ticket/report.py:454
#, python-format
msgid "Page %(num)d"
msgstr "ページ%(num)d"

#: trac/search/web_ui.py:248 trac/ticket/query.py:781 trac/ticket/report.py:445
msgid "Next Page"
msgstr "次のページ"

#: trac/search/web_ui.py:254 trac/ticket/query.py:786 trac/ticket/report.py:448
msgid "Previous Page"
msgstr "前のページ"

#: trac/search/templates/search.html:21
msgid "Search Results"
msgstr "検索結果"

#: trac/search/templates/search.html:50
#: trac/ticket/templates/query_results.html:29
#: trac/ticket/templates/report_view.html:88
msgid "Results"
msgstr "結果"

#: trac/search/templates/search.html:58
#, python-format
msgid "Quickjump to %(name)s"
msgstr "%(name)s へクイックジャンプ"

#: trac/search/templates/search.html:66
#, python-format
msgid "By %(author)s — [1:%(date)s]"
msgstr "更新者 %(author)s — [1:%(date)s]"

#: trac/search/templates/search.html:77
#: trac/ticket/templates/report_view.html:107
#: trac/ticket/templates/report_view.html:218
msgid "No matches found."
msgstr "一致するものが見つかりませんでした。"

#: trac/search/templates/search.html:81
msgid ""
"[1:Note:] See [2:TracSearch]\n"
"        for help on searching."
msgstr ""
"[1:※] 詳しい使い方は\n"
"[2:TracSearch] を参照してください。"

#: trac/templates/about.html:27
msgid "Trac: Integrated SCM & Project Management"
msgstr "Trac: Integrated SCM & Project Management"

#: trac/templates/about.html:31
msgid ""
"Trac is a web-based software project management and bug/issue\n"
"        tracking system emphasizing ease of use and low ceremony.\n"
"        It provides an integrated Wiki, an interface to version control\n"
"        systems, and a number of convenient ways to stay on top of events"
"\n"
"        and changes within a project."
msgstr ""
"Trac はソフトウェアプロジェクトの管理およびバグや案件のトラッキングを行うためのウェブベースのソフトウェアであり、\n"
"使いやすく形式張らないことに重点を置いています。\n"
"Wiki 機能を備え、バージョン管理システムへのインターフェースを持ち、\n"
"プロジェクト内での出来事や変更を把握するのに役立つたくさんの方法を提供します。"

#: trac/templates/about.html:37
msgid ""
"Trac is distributed under the modified BSD License.[1:]\n"
"        The complete text of the license can be found\n"
"        [2:online]\n"
"        as well as in the [3:COPYING] file included in the distribution."
msgstr ""
"Trac は BSD ライセンスのもとで配布されています。[1:]\n"
"このライセンスの全文は、配布ファイルに含まれている [3:COPYING] ファイルと同じものが[2:オンライン]で参照できます。"

#: trac/templates/about.html:42
msgid "python powered"
msgstr "python powered"

#: trac/templates/about.html:44
msgid ""
"Please visit the Trac open source project:\n"
"        [1:http://trac.edgewall.org/]"
msgstr ""
"Trac オープンソースプロジェクトのページへ:\n"
"        [1:http://trac.edgewall.org/]"

#: trac/templates/about.html:46
msgid ""
"Copyright © 2003-2013\n"
"        [1:Edgewall Software]"
msgstr ""
"Copyright © 2003-2013\n"
"        [1:Edgewall Software]"

#: trac/templates/attach_file_form.html:24
msgid "Attach another file"
msgstr "ファイルを添付"

#: trac/templates/attach_file_form.html:24
msgid "Attach file"
msgstr "ファイルを添付"

#: trac/templates/attachment.html:22
msgid "– Attachment"
msgstr "– 添付ファイル"

#: trac/templates/attachment.html:23
msgid "– Attachments"
msgstr "– 添付ファイル"

#: trac/templates/attachment.html:24
#, python-format
msgid "%(filename)s on %(parent)s – Attachment"
msgstr "%(parent)s の %(filename)s – 添付ファイル"

#: trac/templates/attachment.html:39
#, python-format
msgid "Add Attachment to [1:%(parent)s]"
msgstr "[1:%(parent)s] に添付ファイルを追加"

#: trac/templates/attachment.html:43
#, python-format
msgid "(size limit %(value)s)"
msgstr "(サイズの上限 %(value)s)"

#: trac/templates/attachment.html:47
msgid "Attachment Info"
msgstr "添付ファイル情報"

#: trac/templates/attachment.html:50 trac/ticket/templates/ticket.html:361
#: trac/wiki/templates/wiki_edit_form.html:53
msgid "Your email or username:"
msgstr "メールアドレスまたはユーザ名:"

#: trac/templates/attachment.html:56
msgid "Description of the file (optional):"
msgstr "ファイルの詳細 (省略可):"

#: trac/templates/attachment.html:62
msgid "Replace existing attachment of the same name"
msgstr "同名の添付ファイルを置き換える"

#: trac/templates/attachment.html:72
msgid "Add attachment"
msgstr "添付ファイルを追加"

#: trac/templates/attachment.html:80
msgid "Are you sure you want to delete this attachment?"
msgstr "この添付ファイルを削除しますか?"

#: trac/templates/attachment.html:86 trac/templates/attachment.html:128
msgid "Delete attachment"
msgstr "添付ファイルの削除"

#: trac/templates/attachment.html:107
#: trac/templates/list_of_attachments.html:31 trac/util/text.py:634
#: trac/util/tests/html.py:215 trac/util/tests/html.py:228
#: trac/versioncontrol/templates/browser.html:199
#: trac/versioncontrol/templates/dir_entries.html:28
#, python-format
msgid "%(size)s bytes"
msgstr "%(size)s B"

#: trac/templates/attachment.html:105
#, python-format
msgid ""
"File %(file)s,\n"
"                [1:%(size)s]\n"
"                (added by %(author)s, %(date)s)"
msgstr ""
"ファイル %(file)s、\n"
"                [1:%(size)s]\n"
"                (%(author)s が%(date)sに追加)"

#: trac/templates/diff_div.html:81
#, python-format
msgid ""
"Property %(name)s\n"
"                  changed from %(old)s to %(new)s"
msgstr "プロパティ %(name)s を %(old)s から %(new)s に変更"

#: trac/templates/diff_div.html:85
#, python-format
msgid "Property %(name)s set to %(value)s"
msgstr "プロパティ %(name)s を %(value)s に設定"

#: trac/templates/diff_div.html:88
#, python-format
msgid "Property %(name)s deleted"
msgstr "プロパティ %(name)s を削除"

#: trac/templates/diff_div.html:95
msgid "Differences"
msgstr "差分"

#: trac/templates/diff_options.html:21
#: trac/versioncontrol/templates/browser.html:148
#: trac/versioncontrol/templates/browser.html:156
msgid "View differences"
msgstr "差分の表示"

#: trac/templates/diff_options.html:24
msgid "inline"
msgstr "インラインで表示"

#: trac/templates/diff_options.html:26
msgid "side by side"
msgstr "並べて表示"

#: trac/templates/diff_options.html:29
msgid ""
"[1:[2:]\n"
"             Show]\n"
"      [3:[4:]\n"
"             lines around each change]"
msgstr ""
"[1:[2:]\n"
"             変更箇所の前後]\n"
"      [3:[4:]\n"
"             行を表示]"

#: trac/templates/diff_options.html:39
msgid "Show the changes in full context"
msgstr "全体と合わせて変更を見る"

#: trac/templates/diff_options.html:43
msgid "Ignore:"
msgstr "以下の違いを無視:"

#: trac/templates/diff_options.html:47
msgid "Blank lines"
msgstr "空白行の有無"

#: trac/templates/diff_options.html:52
msgid "Case changes"
msgstr "大文字/小文字の区別"

#: trac/templates/diff_options.html:57
msgid "White space changes"
msgstr "空白文字の変更"

#: trac/templates/diff_options.html:61
#: trac/ticket/templates/milestone_view.html:67
#: trac/ticket/templates/query.html:232
#: trac/ticket/templates/report_view.html:59
#: trac/ticket/templates/roadmap.html:38
#: trac/timeline/templates/timeline.html:41
#: trac/versioncontrol/templates/revisionlog.html:90
msgid "Update"
msgstr "更新"

#: trac/templates/diff_view.html:27
#, python-format
msgid ""
"Changes between\n"
"          [1:Version %(old)s] and\n"
"          [2:Version %(new)s] of\n"
"          [3:%(name)s]"
msgstr "[3:%(name)s] の[1:バージョン %(old)s] と[2:バージョン %(new)s] との変更"

#: trac/templates/diff_view.html:32
#, python-format
msgid ""
"Changes between\n"
"          [1:Initial Version] and\n"
"          [2:Version %(new)s] of\n"
"          [3:%(name)s]"
msgstr "[3:%(name)s] の[1:初期バージョン]と[2:バージョン %(new)s] との変更"

#: trac/templates/diff_view.html:37
#, python-format
msgid ""
"Changes from\n"
"          [1:Version %(new)s] of\n"
"          [2:%(name)s]"
msgstr "[2:%(name)s] の[1:バージョン %(new)s] との変更"

#: trac/templates/diff_view.html:52
#: trac/versioncontrol/templates/changeset.html:146
msgid "Timestamp:"
msgstr "日時:"

#: trac/templates/diff_view.html:54 trac/templates/diff_view.html:62
#: trac/templates/diff_view.html:68
msgid "(multiple changes)"
msgstr "(複数の変更)"

#: trac/templates/diff_view.html:56
#, python-format
msgid "%(date)s (%(duration)s ago)"
msgstr "%(date)s (%(duration)s前)"

#: trac/templates/diff_view.html:64
#, python-format
msgid "(IP: %(ipnr)s)"
msgstr "(IP: %(ipnr)s)"

#: trac/templates/diff_view.html:66 trac/ticket/templates/batch_modify.html:22
#: trac/ticket/templates/batch_ticket_notify_email.txt:9
#: trac/ticket/templates/milestone_edit_form.html:105
#: trac/ticket/templates/ticket_notify_email.txt:21
msgid "Comment:"
msgstr "コメント:"

#: trac/templates/diff_view.html:74
#: trac/versioncontrol/templates/changeset.html:208
#: trac/versioncontrol/templates/revisionlog.html:96
msgid "Legend:"
msgstr "凡例:"

#: trac/templates/diff_view.html:76
#: trac/versioncontrol/templates/changeset.html:210
msgid "Unmodified"
msgstr "変更なし"

#: trac/templates/diff_view.html:77
#: trac/versioncontrol/templates/changeset.html:211
#: trac/versioncontrol/templates/revisionlog.html:98
msgid "Added"
msgstr "追加"

#: trac/templates/diff_view.html:78
#: trac/versioncontrol/templates/changeset.html:212
#: trac/versioncontrol/templates/revisionlog.html:100
msgid "Removed"
msgstr "削除"

#: trac/templates/diff_view.html:79 trac/ticket/api.py:374
#: trac/versioncontrol/templates/changeset.html:214
#: trac/versioncontrol/templates/revisionlog.html:102 trac/wiki/admin.py:192
msgid "Modified"
msgstr "更新"

#: trac/templates/environment_info.html:38
msgid "System Information"
msgstr "システム情報"

#: trac/templates/environment_info.html:40
msgid "Package"
msgstr "パッケージ"

#: trac/templates/environment_info.html:40
#: trac/templates/environment_info.html:53 trac/templates/history_view.html:38
#: trac/ticket/admin.py:448 trac/ticket/api.py:345
msgid "Version"
msgstr "バージョン"

#: trac/templates/environment_info.html:51
msgid "Installed Plugins"
msgstr "インストールしているプラグイン"

#: trac/templates/environment_info.html:53
msgid "Location"
msgstr "場所"

#: trac/templates/environment_info.html:61 trac/web/main.py:620
msgid "N/A"
msgstr "該当なし"

#: trac/templates/environment_info.html:73
msgid "Section"
msgstr "セクション"

#: trac/templates/environment_info.html:75 trac/templates/error.html:169
msgid "Value"
msgstr "値"

#: trac/templates/error.html:20 trac/templates/index.html:28
#: trac/web/api.py:193
msgid "Error"
msgstr "エラー"

#: trac/templates/error.html:74
msgid "Create"
msgstr "作成"

#: trac/templates/error.html:89
msgid "Oops…"
msgstr "エラー発生"

#: trac/templates/error.html:91
msgid "Trac detected an internal error:"
msgstr "内部エラーを検出しました。"

#: trac/templates/error.html:96
msgid ""
"There was an internal error in Trac.\n"
"                It is recommended that you notify your local\n"
"                [1:\n"
"                    Trac administrator] with the information needed to\n"
"                reproduce the issue."
<<<<<<< HEAD
msgstr "内部エラーが発生しました。サイトの [1:Trac 管理者]に連絡し、不具合の再現方法等を伝えることをお勧めします。"
=======
msgstr "内部エラーが発生しました。このサイトの [1:Trac 管理者]に連絡し、不具合の再現方法等を伝えることをお勧めします。"
>>>>>>> 4dd70406

#: trac/templates/error.html:104
#, python-format
msgid "To that end, you could %(create)s a ticket."
msgstr "それにはチケットを %(create)s します。"

#: trac/templates/error.html:106
msgid "The action that triggered the error was:"
msgstr "エラーを発生させた操作:"

#: trac/templates/error.html:111
msgid "This is probably a local installation issue."
msgstr "おそらくローカルインストールに問題があります。"

#: trac/templates/error.html:112
#, python-format
msgid ""
"You should %(create)s a ticket at the admin Trac to report\n"
"                    the issue."
msgstr "管理用の Trac でこの問題についてチケットを %(create)s してください。"

#: trac/templates/error.html:118
msgid "Found a bug in Trac?"
msgstr "Trac のバグを見つけましたか?"

#: trac/templates/error.html:119
msgid ""
"If you think this should work and you can reproduce the problem,\n"
"              you should consider creating a bug report."
msgstr ""
"この不具合が再現可能でありきちんと動作すべきものであるようならば、\n"
"Trac チームに報告することを検討してください。"

#: trac/templates/error.html:122
#, python-format
msgid "Note that the %(name)s plugin seems to be involved."
msgstr "%(name)s プラグインに関係しているようです。"

#: trac/templates/error.html:125
msgid "Note that the following plugins seem to be involved:"
msgstr "次のプラグインに関係しているようです。"

#: trac/templates/error.html:129
msgid "Please report this issue to the plugin maintainer."
msgstr "プラグインのメンテナにこの問題を報告してください。"

#: trac/templates/error.html:131
msgid ""
"Before you do that, though, please first try\n"
"                [1:[2:searching]\n"
"                for similar issues], as it is quite likely that this "
"problem\n"
"                has been reported before. For questions about "
"installation\n"
"                and configuration of Trac or its plugins, please try the\n"
"                [3:mailing list]\n"
"                instead of creating a ticket."
msgstr ""
"実際に報告を行なう前に、\n"
"既に[1:同じような不具合が報告されていないか[2:検索]]してください。\n"
"また Trac のインストールや設定に関する質問は、\n"
"チケットを作成するのではなく[3:メーリングリスト]に投稿するのがよいでしょう。"

#: trac/templates/error.html:140
#, python-format
msgid ""
"Otherwise, please %(create)s a new bug report\n"
"                describing the problem and explain how to reproduce it."
msgstr "そうでなければ、Trac プロジェクトのサイトにて不具合の詳細と再現手順を書き添えた新しいチケットを %(create)s してください。"

#: trac/templates/error.html:144
msgid "Python Traceback"
msgstr "Python トレースバック"

#: trac/templates/error.html:145
msgid "Most recent call last:"
msgstr "後方のものほど最近の呼出となります:"

#: trac/templates/error.html:149
#, python-format
msgid ""
"[1:File \"%(file)s\",\n"
"                        line [2:%(line)s], in]\n"
"                        [3:%(function)s]"
msgstr ""
"[1:ファイル \"%(file)s\"、\n"
"                        行 [2:%(line)s], 関数]\n"
"                        [3:%(function)s]"

#: trac/templates/error.html:155
msgid "Code fragment:"
msgstr "近辺のコード:"

#: trac/templates/error.html:167
msgid "Local variables:"
msgstr "ローカル変数:"

#: trac/templates/error.html:181
#, python-format
msgid "File \"%(file)s\", line %(line)s, in %(function)s"
msgstr "ファイル \"%(file)s\"、行 %(line)s、関数 %(function)s"

#: trac/templates/error.html:184
msgid "Switch to plain text view"
msgstr "プレーンテキストで表示"

#: trac/templates/error.html:193
msgid "TracGuide"
msgstr "TracGuide"

#: trac/templates/error.html:193
msgid "— The Trac User and Administration Guide"
msgstr "— Trac ユーザ/管理者ガイド"

#: trac/templates/history_view.html:26
#, python-format
msgid "Change History for [1:%(name)s]"
msgstr "[1:%(name)s] の更新履歴"

#: trac/templates/history_view.html:32 trac/templates/history_view.html:65
#: trac/versioncontrol/templates/diff_form.html:68
#: trac/versioncontrol/templates/revisionlog.html:111
#: trac/versioncontrol/templates/revisionlog.html:214
msgid "View changes"
msgstr "差分を表示"

#: trac/templates/history_view.html:34
msgid "Change history"
msgstr "更新履歴"

#: trac/templates/history_view.html:41
msgid "Comment"
msgstr "コメント"

#: trac/templates/history_view.html:53
msgid "View this version"
msgstr "このバージョンを表示"

#: trac/templates/history_view.html:56
#, python-format
msgid "IP-Address: %(ipnr)s"
msgstr "IP アドレス: %(ipnr)s"

#: trac/templates/index.html:18 trac/templates/index.html:22
msgid "Available Projects"
msgstr "プロジェクト一覧"

#: trac/templates/layout.html:40
#, python-format
msgid "Search %(project)s"
msgstr "%(project)s の検索"

#: trac/templates/layout.html:92
msgid "Download in other formats:"
msgstr "他のフォーマットでダウンロード:"

#: trac/templates/list_of_attachments.html:28
msgid "View attachment"
msgstr "添付ファイルを表示"

#: trac/templates/list_of_attachments.html:27
#, python-format
msgid "[1:%(file)s][2:​] ([3:%(size)s]) - added by %(author)s %(date)s."
msgstr "[1:%(file)s][2:​] ([3:%(size)s]) - %(author)s が%(date)sに追加。"

#: trac/templates/list_of_attachments.html:38
#: trac/templates/list_of_attachments.html:54
#: trac/ticket/templates/ticket.html:384
msgid "Attachments"
msgstr "添付ファイル"

#: trac/templates/list_of_attachments.html:48
#: trac/templates/list_of_attachments.html:64
msgid "Download all attachments as:"
msgstr "すべての添付ファイルをダウンロード:"

#: trac/templates/list_of_attachments.html:49
#: trac/templates/list_of_attachments.html:65
msgid ".zip"
msgstr ".zip"

#: trac/templates/preview_file.html:24
msgid "(The file is empty)"
msgstr "(ファイルは空です)"

#: trac/templates/preview_file.html:28
#, python-format
msgid "[1:HTML preview not available], since the file size exceeds %(size)s."
msgstr "ファイルサイズが %(size)s を超えているため、[1:HTML プレビューは利用できません]。"

#: trac/templates/preview_file.html:31
msgid "[1:HTML preview not available], since no preview renderer could handle it."
msgstr "このファイルのプレビュー方法が不明なため、[1:HTML プレビューは利用できません]。"

#: trac/templates/preview_file.html:35
msgid "Try [1:downloading] the file instead."
msgstr "代わりにファイルを[1:ダウンロード]してください。"

#: trac/templates/progress_bar.html:35
#, python-format
msgid "%(count)s/%(total)s %(title)s"
msgstr "%(count)s/%(total)s %(title)s"

#: trac/templates/progress_bar.html:46
#, python-format
msgid "Total number of %(unit)s: %(count)s"
msgstr "%(unit)s の件数: %(count)s"

#: trac/templates/progress_bar.html:50
#, python-format
msgid "%(title)s: %(count)s"
msgstr "%(title)s: %(count)s"

#: trac/templates/progress_bar_grouped.html:26
#: trac/ticket/default_workflow.py:236
msgid "(none)"
msgstr "(無し)"

#: trac/templates/theme.html:37
msgid "Search:"
msgstr "検索:"

#: trac/templates/theme.html:51
msgid "Context Navigation"
msgstr "コンテキストナビゲーション"

#: trac/templates/theme.html:60
msgid "Hide this warning"
msgstr "この警告を非表示にする"

#: trac/templates/theme.html:60 trac/templates/theme.html:68
msgid "close"
msgstr "閉じる"

#: trac/templates/theme.html:62
msgid "Warning:"
msgstr "警告:"

#: trac/templates/theme.html:68
msgid "Hide this notice"
msgstr "この通知を非表示にする"

#: trac/templates/theme.html:82
#, python-format
msgid ""
"Powered by [1:[2:Trac %(version)s]][3:]\n"
"        By [4:Edgewall Software]."
msgstr ""
"Powered by [1:[2:Trac %(version)s]][3:]\n"
"        By [4:Edgewall Software]."

#: trac/ticket/admin.py:37
msgid "(Undefined)"
msgstr "(不明)"

#: trac/ticket/admin.py:47
msgid "Ticket System"
msgstr "チケットシステム"

#: trac/ticket/admin.py:75 trac/ticket/templates/admin_components.html:20
msgid "Components"
msgstr "コンポーネント"

#: trac/ticket/admin.py:91
#, python-format
msgid "The component \"%(name)s\" already exists."
msgstr "コンポーネント \"%(name)s\" はすでに存在しています。"

#: trac/ticket/admin.py:115
#, python-format
msgid "The component \"%(name)s\" has been added."
msgstr "コンポーネント \"%(name)s\" を追加しました。"

#: trac/ticket/admin.py:120 trac/ticket/model.py:875 trac/ticket/model.py:891
msgid "Invalid component name."
msgstr "コンポーネントの名称が不正です。"

#: trac/ticket/admin.py:121
#, python-format
msgid "Component %(name)s already exists."
msgstr "コンポーネント %(name)s はすでに存在しています。"

#: trac/ticket/admin.py:128
msgid "No component selected"
msgstr "コンポーネントを選択していません"

#: trac/ticket/admin.py:134
msgid "The selected components have been removed."
msgstr "選択したコンポーネントを削除しました。"

#: trac/ticket/admin.py:216 trac/ticket/api.py:331 trac/ticket/web_ui.py:1494
#: trac/ticket/templates/admin_components.html:88
msgid "Owner"
msgstr "担当者"

#: trac/ticket/admin.py:241 trac/ticket/api.py:343
msgid "Milestone"
msgstr "マイルストーン"

#: trac/ticket/admin.py:241 trac/ticket/roadmap.py:1059
#: trac/ticket/templates/admin_milestones.html:24
msgid "Milestones"
msgstr "マイルストーン"

#: trac/ticket/admin.py:292 trac/ticket/roadmap.py:753
#, python-format
msgid "Milestone \"%(name)s\" already exists, please choose another name."
msgstr "マイルストーン \"%(name)s\" は既に存在します。別の名前を指定してください。"

#: trac/ticket/admin.py:301
msgid "No milestone selected"
msgstr "マイルストーンを選択していません"

#: trac/ticket/admin.py:308
msgid "The selected milestones have been removed."
msgstr "選択したマイルストーンを削除しました。"

#: trac/ticket/admin.py:412 trac/ticket/templates/admin_milestones.html:65
msgid "Due"
msgstr "期日"

#: trac/ticket/admin.py:412 trac/ticket/templates/admin_milestones.html:65
msgid "Completed"
msgstr "完了日時"

#: trac/ticket/admin.py:448 trac/ticket/templates/admin_versions.html:20
msgid "Versions"
msgstr "バージョン"

#: trac/ticket/admin.py:469
#, python-format
msgid "The version \"%(name)s\" already exists."
msgstr "バージョン \"%(name)s\" はすでに存在しています。"

#: trac/ticket/admin.py:496
#, python-format
msgid "The version \"%(name)s\" has been added."
msgstr "バージョン \"%(name)s\" を追加しました。"

#: trac/ticket/admin.py:501 trac/ticket/model.py:1193 trac/ticket/model.py:1208
msgid "Invalid version name."
msgstr "バージョンの名称が不正です。"

#: trac/ticket/admin.py:502
#, python-format
msgid "Version %(name)s already exists."
msgstr "バージョン %(name)s はすでに存在しています。"

#: trac/ticket/admin.py:509
msgid "No version selected"
msgstr "バージョンを選択していません"

#: trac/ticket/admin.py:516
msgid "The selected versions have been removed."
msgstr "選択したバージョンを削除しました。"

#: trac/ticket/admin.py:590
msgid "Time"
msgstr "日時"

#: trac/ticket/admin.py:640 trac/ticket/admin.py:668
#, python-format
msgid "%(type)s value \"%(name)s\" already exists"
msgstr "%(type)s \"%(name)s\" はすでに存在しています。"

#: trac/ticket/admin.py:660
#, python-format
msgid "The %(field)s value \"%(name)s\" has been added."
msgstr "%(field)s \"%(name)s\" を追加しました。"

#: trac/ticket/admin.py:666
#, python-format
msgid "Invalid %(type)s value."
msgstr "%(type)s の名称が不正です。"

#: trac/ticket/admin.py:675
#, python-format
msgid "No %s selected"
msgstr "%s を選択していません"

#: trac/ticket/admin.py:681
#, python-format
msgid "The selected %(field)s values have been removed."
msgstr "選択した%(field)sを削除しました。"

#: trac/ticket/admin.py:703
msgid ""
"Error writing to trac.ini, make sure it is writable by the web server. "
"The default value has not been saved."
msgstr "trac.ini の書き込みエラー。ウェブサーバによる書き込みができるか確認してください。デフォルト値は保存されませんでした。"

#: trac/ticket/admin.py:715
msgid "Order numbers must be unique"
msgstr "順序数はユニークでなくてはなりません"

#: trac/ticket/admin.py:783
msgid "Possible Values"
msgstr "名称"

#: trac/ticket/admin.py:800
#, python-format
msgid "Invalid up/down value: %(value)s"
msgstr "up/down 以外の値です: %(value)s"

#: trac/ticket/admin.py:819 trac/ticket/api.py:342
msgid "Priority"
msgstr "優先度"

#: trac/ticket/admin.py:819
msgid "Priorities"
msgstr "優先度"

#: trac/ticket/admin.py:825 trac/ticket/api.py:347
msgid "Resolution"
msgstr "解決方法"

#: trac/ticket/admin.py:825
msgid "Resolutions"
msgstr "解決方法"

#: trac/ticket/admin.py:831 trac/ticket/api.py:346
msgid "Severity"
msgstr "重要度"

#: trac/ticket/admin.py:831
msgid "Severities"
msgstr "重要度"

#: trac/ticket/admin.py:837
msgid "Ticket Type"
msgstr "分類"

#: trac/ticket/admin.py:837
msgid "Ticket Types"
msgstr "分類"

#: trac/ticket/admin.py:864
msgid "<number> must be a number"
msgstr "<number> は数値の必要があります"

#: trac/ticket/admin.py:867
#, python-format
msgid "Ticket #%(num)s and all associated data removed."
msgstr "チケット #%(num)s とそれに関するデータを削除しました。"

#: trac/ticket/api.py:295
msgid "Attachment"
msgstr "添付ファイル"

#: trac/ticket/api.py:325
msgid "Summary"
msgstr "概要"

#: trac/ticket/api.py:327 trac/ticket/templates/ticket.html:357
msgid "Reporter"
msgstr "報告者"

#: trac/ticket/api.py:340 trac/versioncontrol/admin.py:113
#: trac/versioncontrol/templates/admin_repositories.html:139
msgid "Type"
msgstr "分類"

#: trac/ticket/api.py:341
msgid "Status"
msgstr "ステータス"

#: trac/ticket/api.py:366
msgid "Keywords"
msgstr "キーワード"

#: trac/ticket/api.py:368
msgid "Cc"
msgstr "関係者"

#: trac/ticket/api.py:372
msgid "Created"
msgstr "作成"

#: trac/ticket/api.py:521
#, python-format
msgid "Tickets %(ranges)s"
msgstr "チケット %(ranges)s"

#: trac/ticket/api.py:548
msgid "ticket comment does not exist"
msgstr "チケットのコメントは存在しません"

#: trac/ticket/api.py:555
#, python-format
msgid "Description for Ticket #%(id)s"
msgstr "チケット #%(id)s の詳細"

#: trac/ticket/api.py:558
#, python-format
msgid "Comment %(cnum)s for Ticket #%(id)s"
msgstr "チケット #%(id)s のコメント %(cnum)s"

#: trac/ticket/api.py:563
#, python-format
msgid "Comment %(cnum)s"
msgstr "コメント %(cnum)s"

#: trac/ticket/api.py:567
msgid "no permission to view ticket"
msgstr "チケットを参照する権限がありません"

#: trac/ticket/api.py:570
msgid "ticket does not exist"
msgstr "チケットは存在しません"

#: trac/ticket/api.py:590
#, python-format
msgid "Ticket #%(shortname)s"
msgstr "チケット #%(shortname)s"

#: trac/ticket/batch.py:64
#, python-format
msgid "The changes could not be saved: %(message)s"
msgstr "変更内容を適用できませんでした: %(message)s"

#: trac/ticket/batch.py:107
msgid "add"
msgstr "追加"

#: trac/ticket/batch.py:108
msgid "remove"
msgstr "削除"

#: trac/ticket/batch.py:109
msgid "add / remove"
msgstr "追加 / 削除"

#: trac/ticket/batch.py:110
msgid "set to"
msgstr "設定"

#: trac/ticket/batch.py:192 trac/ticket/roadmap.py:788
#: trac/ticket/roadmap.py:839
#, python-format
msgid ""
"The changes have been saved, but an error occurred while sending "
"notifications: %(message)s"
msgstr "変更をは保存しましたが、通知処理中にエラーが発生しました: %(message)s"

#: trac/ticket/default_workflow.py:241
msgid "from invalid state"
msgstr "(不正な状態から)"

#: trac/ticket/default_workflow.py:242
msgid "Current state no longer exists"
msgstr "現在のステータスは破棄されます"

#: trac/ticket/default_workflow.py:244
msgid "The ticket will be disowned"
msgstr "担当を外します"

#: trac/ticket/default_workflow.py:274 trac/ticket/default_workflow.py:284
#: trac/ticket/default_workflow.py:294
#, python-format
msgid "to %(owner)s"
msgstr "(担当 %(owner)s)"

#: trac/ticket/default_workflow.py:276
#, python-format
msgid "The owner will be changed from %(current_owner)s to the specified user"
msgstr "担当者を %(current_owner)s から選択したユーザに変更します"

#: trac/ticket/default_workflow.py:286
#, python-format
msgid "The owner will be changed from %(current_owner)s to %(selected_owner)s"
msgstr "担当者を %(current_owner)s から %(selected_owner)s に変更します"

#: trac/ticket/default_workflow.py:297
#, python-format
msgid "The owner will be changed from %(current_owner)s to the selected user"
msgstr "担当者を %(current_owner)s から選択したユーザに変更します"

#: trac/ticket/default_workflow.py:305
#, python-format
msgid "The owner will be changed from %(current_owner)s to %(authname)s"
msgstr "担当者を %(current_owner)s から %(authname)s に変更します"

#: trac/ticket/default_workflow.py:313
msgid ""
"Your workflow attempts to set a resolution but none is defined "
"(configuration issue, please contact your Trac admin)."
msgstr "ワークフローによる解決の種類が正しく設定されていません。(設定の問題なので Trac 管理者へお問い合わせください)"

#: trac/ticket/default_workflow.py:321 trac/ticket/default_workflow.py:331
#, python-format
msgid "as %(resolution)s"
msgstr "(解決方法 %(resolution)s)"

#: trac/ticket/default_workflow.py:323
#, python-format
msgid "The resolution will be set to %(name)s"
msgstr "解決方法を %(name)s に設定します"

#: trac/ticket/default_workflow.py:334
msgid "The resolution will be set"
msgstr "解決方法を設定します"

#: trac/ticket/default_workflow.py:336
msgid "The resolution will be deleted"
msgstr "解決方法を抹消します"

#: trac/ticket/default_workflow.py:339
#, python-format
msgid "as %(status)s"
msgstr "(ステータス %(status)s)"

#: trac/ticket/default_workflow.py:342
#, python-format
msgid "The owner will remain %(current_owner)s"
msgstr "担当者を %(current_owner)s のままにする"

#: trac/ticket/default_workflow.py:345
msgid "The ticket will remain with no owner"
msgstr "担当者なしのままにする"

#: trac/ticket/default_workflow.py:348
#, python-format
msgid "Next status will be '%(name)s'"
msgstr "次のステータスは '%(name)s' です"

#: trac/ticket/default_workflow.py:441
msgid ""
"Render a workflow graph.\n"
"\n"
"This macro accepts a TracWorkflow configuration and renders the states\n"
"and transitions as a directed graph. If no parameters are given, the\n"
"current ticket workflow is rendered. In WikiProcessors mode the `width`\n"
"and `height` arguments can be specified.\n"
"\n"
"(Defaults: `width = 800` and `height = 600`)\n"
"\n"
"Examples:\n"
"{{{\n"
"    [[Workflow()]]\n"
"\n"
"    [[Workflow(go = here -> there; return = there -> here)]]\n"
"\n"
"    {{{\n"
"    #!Workflow width=700 height=700\n"
"    leave = * -> *\n"
"    leave.operations = leave_status\n"
"    leave.default = 1\n"
"\n"
"    accept = new,assigned,accepted,reopened -> accepted\n"
"    accept.permissions = TICKET_MODIFY\n"
"    accept.operations = set_owner_to_self\n"
"\n"
"    resolve = new,assigned,accepted,reopened -> closed\n"
"    resolve.permissions = TICKET_MODIFY\n"
"    resolve.operations = set_resolution\n"
"\n"
"    reassign = new,assigned,accepted,reopened -> assigned\n"
"    reassign.permissions = TICKET_MODIFY\n"
"    reassign.operations = set_owner\n"
"\n"
"    reopen = closed -> reopened\n"
"    reopen.permissions = TICKET_CREATE\n"
"    reopen.operations = del_resolution\n"
"    }}}\n"
"}}}"
msgstr ""
"ワークフローを描画します。\n"
"\n"
"このマクロは TracWorkflow 設定を受け取って有向グラフの状態と遷移を描画します。\n"
"パラメータを指定しない場合は、現在のワークフローを描画します。\n"
"[wiki:WikiProcessors Wiki プロセッサ]モードでは `width` と `height` を引数に指定することができます。"
"\n"
"\n"
"(デフォルト: `width = 800`, `height = 600`)\n"
"\n"
"例:\n"
"{{{\n"
"    [[Workflow()]]\n"
"\n"
"    [[Workflow(go = here -> there; return = there -> here)]]\n"
"\n"
"    {{{\n"
"    #!Workflow width=700 height=700\n"
"    leave = * -> *\n"
"    leave.operations = leave_status\n"
"    leave.default = 1\n"
"\n"
"    accept = new,assigned,accepted,reopened -> accepted\n"
"    accept.permissions = TICKET_MODIFY\n"
"    accept.operations = set_owner_to_self\n"
"\n"
"    resolve = new,assigned,accepted,reopened -> closed\n"
"    resolve.permissions = TICKET_MODIFY\n"
"    resolve.operations = set_resolution\n"
"\n"
"    reassign = new,assigned,accepted,reopened -> assigned\n"
"    reassign.permissions = TICKET_MODIFY\n"
"    reassign.operations = set_owner\n"
"\n"
"    reopen = closed -> reopened\n"
"    reopen.permissions = TICKET_CREATE\n"
"    reopen.operations = del_resolution\n"
"    }}}\n"
"}}}"

#: trac/ticket/default_workflow.py:516
msgid "Enable JavaScript to display the workflow graph."
msgstr "ワークフローグラフを表示するには JavaScript を有効にしてください。"

#: trac/ticket/model.py:151
#, python-format
msgid "Ticket %(id)s does not exist."
msgstr "チケット %(id)s は存在しません。"

#: trac/ticket/model.py:152
msgid "Invalid ticket number"
msgstr "チケット番号が不正です"

#: trac/ticket/model.py:190
msgid "Multi-values fields not supported yet"
msgstr "複数値のフィールドはまだサポートしていません"

#: trac/ticket/model.py:724
#, python-format
msgid "%(type)s %(name)s does not exist."
msgstr "%(type)s %(name)s は存在しません。"

#: trac/ticket/model.py:760 trac/ticket/model.py:782
#, python-format
msgid "Invalid %(type)s name."
msgstr "%(type)s の名称が不正です。"

#: trac/ticket/model.py:853
#, python-format
msgid "Component %(name)s does not exist."
msgstr "コンポーネント %(name)s は存在しません。 "

#: trac/ticket/model.py:988 trac/ticket/model.py:1104
#, python-format
msgid "Milestone %(name)s does not exist."
msgstr "マイルストーン %(name)s は存在しません。"

#: trac/ticket/model.py:989 trac/ticket/model.py:1040 trac/ticket/model.py:1059
#: trac/ticket/model.py:1105
msgid "Invalid milestone name."
msgstr "マイルストーンの名称が不正です。"

#: trac/ticket/model.py:1150
msgid "Open (by due date)"
msgstr "進行中 (期日あり)"

#: trac/ticket/model.py:1151
msgid "Open (no due date)"
msgstr "進行中 (期日なし)"

#: trac/ticket/model.py:1154
msgid "Closed"
msgstr "完了済"

#: trac/ticket/model.py:1171
#, python-format
msgid "Version %(name)s does not exist."
msgstr "バージョン %(name)s は存在しません。"

#: trac/ticket/query.py:59
msgid "Invalid query constraint value"
msgstr "条件の値が不正です"

#: trac/ticket/query.py:93
#, python-format
msgid "Query page %(page)s is invalid."
msgstr "ページ番号 %(page)s は不正です。"

#: trac/ticket/query.py:108
#, python-format
msgid "Query max %(max)s is invalid."
msgstr "表示件数 %(max)s は不正です。"

#: trac/ticket/query.py:167
msgid "Query filter requires field and constraints separated by a \"=\""
msgstr "各フィルタは、フィールドの名前と条件が \"=\" で区切る必要があります"

#: trac/ticket/query.py:180
msgid "Query filter requires field name"
msgstr "フィルタには、フィールド名を含んでいる必要があります"

#: trac/ticket/query.py:307
#, python-format
msgid "Page %(page)s is beyond the number of pages in the query"
msgstr "%(page)s ページはクエリのページ数を超えています。"

#: trac/ticket/query.py:571
#, python-format
msgid "Invalid ticket id list: %(value)s"
msgstr "チケット番号が不正です: %(value)s"

#: trac/ticket/query.py:670 trac/ticket/query.py:678
msgid "contains"
msgstr "に次が含まれる"

#: trac/ticket/query.py:671 trac/ticket/query.py:679
msgid "doesn't contain"
msgstr "は次を含まない"

#: trac/ticket/query.py:672
msgid "begins with"
msgstr "が次で始まる"

#: trac/ticket/query.py:673
msgid "ends with"
msgstr "が次で終わる"

#: trac/ticket/query.py:674 trac/ticket/query.py:682 trac/ticket/query.py:686
msgid "is"
msgstr "が次と等しい"

#: trac/ticket/query.py:675 trac/ticket/query.py:683 trac/ticket/query.py:687
msgid "is not"
msgstr "は次と等しくない"

#: trac/ticket/query.py:717 trac/ticket/query.py:723
msgid "Ticket"
msgstr "チケット"

#: trac/ticket/query.py:843 trac/ticket/report.py:322 trac/ticket/report.py:612
#: trac/ticket/web_ui.py:130 trac/timeline/web_ui.py:234
#: trac/versioncontrol/web_ui/log.py:326
msgid "RSS Feed"
msgstr "RSS フィード"

#: trac/ticket/query.py:845 trac/ticket/report.py:324 trac/ticket/report.py:614
#: trac/ticket/web_ui.py:126
msgid "Comma-delimited Text"
msgstr "CSV(カンマ区切り)"

#: trac/ticket/query.py:847 trac/ticket/report.py:326 trac/ticket/report.py:616
#: trac/ticket/web_ui.py:128
msgid "Tab-delimited Text"
msgstr "TSV(タブ区切り)"

#: trac/ticket/query.py:870 trac/ticket/report.py:131
msgid "View Tickets"
msgstr "チケットを見る"

#: trac/ticket/query.py:1086 trac/ticket/query.py:1097
#: trac/ticket/report.py:203 trac/ticket/templates/report_list.html:67
msgid "Custom Query"
msgstr "カスタムクエリ"

#: trac/ticket/query.py:1096 trac/ticket/report.py:195
#: trac/ticket/report.py:196 trac/ticket/report.py:198
#: trac/ticket/templates/report_list.html:20
#: trac/ticket/templates/report_list.html:38
msgid "Available Reports"
msgstr "レポート一覧"

#: trac/ticket/query.py:1197
#, python-format
msgid "[Error: %(error)s]"
msgstr "[エラー: %(error)s]"

#: trac/ticket/query.py:1203
msgid ""
"Wiki macro listing tickets that match certain criteria.\n"
"\n"
"This macro accepts a comma-separated list of keyed parameters,\n"
"in the form \"key=value\".\n"
"\n"
"If the key is the name of a field, the value must use the syntax\n"
"of a filter specifier as defined in TracQuery#QueryLanguage.\n"
"Note that this is ''not'' the same as the simplified URL syntax\n"
"used for `query:` links starting with a `?` character. Commas (`,`)\n"
"can be included in field values by escaping them with a backslash (`\\`)."
"\n"
"\n"
"Groups of field constraints to be OR-ed together can be separated by a\n"
"literal `or` argument.\n"
"\n"
"In addition to filters, several other named parameters can be used\n"
"to control how the results are presented. All of them are optional.\n"
"\n"
"The `format` parameter determines how the list of tickets is\n"
"presented:\n"
" - '''list''' -- the default presentation is to list the ticket ID next\n"
"   to the summary, with each ticket on a separate line.\n"
" - '''compact''' -- the tickets are presented as a comma-separated\n"
"   list of ticket IDs.\n"
" - '''count''' -- only the count of matching tickets is displayed\n"
" - '''rawcount''' -- only the count of matching tickets is displayed,\n"
"   not even with a link to the corresponding query (//since 1.1.1//)\n"
" - '''table'''  -- a view similar to the custom query view (but without\n"
"   the controls)\n"
" - '''progress''' -- a view similar to the milestone progress bars\n"
"\n"
"The `max` parameter can be used to limit the number of tickets shown\n"
"(defaults to '''0''', i.e. no maximum).\n"
"\n"
"The `order` parameter sets the field used for ordering tickets\n"
"(defaults to '''id''').\n"
"\n"
"The `desc` parameter indicates whether the order of the tickets\n"
"should be reversed (defaults to '''false''').\n"
"\n"
"The `group` parameter sets the field used for grouping tickets\n"
"(defaults to not being set).\n"
"\n"
"The `groupdesc` parameter indicates whether the natural display\n"
"order of the groups should be reversed (defaults to '''false''').\n"
"\n"
"The `verbose` parameter can be set to a true value in order to\n"
"get the description for the listed tickets. For '''table''' format only.\n"
"''deprecated in favor of the `rows` parameter''\n"
"\n"
"The `rows` parameter can be used to specify which field(s) should\n"
"be viewed as a row, e.g. `rows=description|summary`\n"
"\n"
"The `col` parameter can be used to specify which fields should\n"
"be viewed as columns. For '''table''' format only.\n"
"\n"
"For compatibility with Trac 0.10, if there's a last positional parameter\n"
"given to the macro, it will be used to specify the `format`.\n"
"Also, using \"&\" as a field separator still works (except for `order`)\n"
"but is deprecated."
msgstr ""
"条件に該当するチケットの一覧を表示する Wiki マクロです。\n"
"\n"
"このマクロはパラメータを \"key=value\" 形式のカンマ区切りリストで受け取ります。\n"
"\n"
"キーがフィールド名の場合、その値は TracQuery#QueryLanguage で定義されているフィルタ構文で指定しなければなりません。\n"
"注意: これは `?` 文字付きの `query:` リンクで使う簡易 URL シンタックスとは''違う''ものです。\n"
"カンマ (`,`) はバックスラッシュ (`\\`) でエスケープすることでフィールド値に含めることができます。\n"
"\n"
"フィールド条件のグループは `or` リテラル引数により OR 条件で分割することができます。\n"
"\n"
"フィルタに加えて、他のいくつかのパラメータ名はフィルタ結果の表示方法を制御するのに使います。これらはすべてオプションです。\n"
"\n"
"`format` パラメータはチケット一覧の表示方法を決めます。\n"
" - '''list''' -- デフォルトの表示方法で、チケットIDと概要が各行に1チケットの一覧になります。\n"
" - '''compact''' -- カンマ区切りでチケットIDのリストを表示します。\n"
" - '''count''' -- 該当するチケットの件数のみを表示します。\n"
" - '''rawcount''' -- 該当するチケットの件数のみを表示し、クエリリンクを作りません。(//1.1.1 以降//)\n"
" - '''table'''  -- カスタムクエリと同じような表示です (フォームはありません)\n"
" - '''progress''' -- マイルストーンの進捗バーに似た表示です\n"
"\n"
"`max` パラメータは表示されるチケットの件数を制限するのに使います\n"
"(デフォルトは '''0''' でつまり最大値なしです)。\n"
"\n"
"`order` パラメータはチケットの順番に使います\n"
"(デフォルトは '''id''' です)。\n"
"\n"
"`desc` パラメータはチケットの順番を逆順にするように指示します\n"
"(デフォルトは '''false''' です)。\n"
"\n"
"`group` パラメータはチケットのグループ化に使用するフィールドを設定します\n"
"(デフォルトは設定なしです)。\n"
"\n"
"`groupdesc` パラメータはグループの順番を逆順にするように指示します\n"
"(デフォルトは '''false''' です)。\n"
"\n"
"`verbose` パラメータはチケット一覧で詳細を得るのに true 値を設定することができます。'''table''' "
"フォーマットでのみ使えます。''`rows` パラメータが好ましいため、非推奨となっています。''\n"
"\n"
"`rows` パラメータは1行に表示するフィールドを指定することができます。\n"
"例: `rows=description|summary`\n"
"\n"
"`col` パラメータは列に表示するフィールドを指定することができます。\n"
"'''table''' フォーマットでのみ使えます。\n"
"\n"
"Trac 0.10 との互換性のため、マクロの最後に位置にする引数は `format` "
"パラメータとして使います。また、フィールドのセパレータとして \"&\" を使ってもまだ機能しますが非推奨です (`order` "
"パラメータを除く)。"

#: trac/ticket/query.py:1321
#, python-format
msgid "%(num)s ticket matching %(criteria)s"
msgid_plural "%(num)s tickets matching %(criteria)s"
msgstr[0] "チケット%(num)s件該当: %(criteria)s"

#: trac/ticket/query.py:1398
#, python-format
msgid "Ticket completion status for each %(group)s"
msgstr "%(group)sごとのチケット完了ステータス"

#: trac/ticket/query.py:1413
msgid "No results"
msgstr "一致するものがありません"

#: trac/ticket/query.py:1431
#, python-format
msgid "%(groupvalue)s %(groupname)s tickets matching %(query)s"
msgstr "%(query)s に %(groupvalue)s %(groupname)s のチケットが該当"

#: trac/ticket/query.py:1455
#, python-format
msgid "%(groupvalue)s %(groupname)s tickets:"
msgstr "%(groupvalue)s %(groupname)s のチケット:"

#: trac/ticket/report.py:229
msgid "The report has been created."
msgstr "レポートを作成しました。"

#: trac/ticket/report.py:239
#, python-format
msgid "The report {%(id)d} has been deleted."
msgstr "レポート {%(id)d} を削除しました。"

#: trac/ticket/report.py:261
#, python-format
msgid "Delete Report {%(num)s} %(title)s"
msgstr "レポート {%(num)s} %(title)s の削除"

#: trac/ticket/report.py:345
#, python-format
msgid "Report failed: %(error)s"
msgstr "レポートの実行に失敗しました: %(error)s"

#: trac/ticket/report.py:360
#, python-format
msgid "When specified, the report number should be \"%(num)s\"."
msgstr "番号を指定するとレポート番号は \"%(num)s\" になります。"

#: trac/ticket/report.py:430
#, python-format
msgid "Report execution failed: %(error)s %(sql)s"
msgstr "レポートの実行に失敗しました: %(error)s %(sql)s"

#: trac/ticket/report.py:620
msgid "SQL Query"
msgstr "SQL クエリ"

#: trac/ticket/report.py:644
#, python-format
msgid "The following arguments are missing: %(args)s"
msgstr "以下の引数が見つかりません: %(args)s"

#: trac/ticket/report.py:672
#, python-format
msgid "Report {%(num)s} has no SQL query."
msgstr "レポート %(num)s には SQL クエリが定義されていません。"

#: trac/ticket/report.py:715
#, python-format
msgid "Query parameter \"sort=%(sort_col)s\"  is invalid"
msgstr "クエリのパラメータ \"sort=%(sort_col)s\" は不正です"

#: trac/ticket/report.py:761
#, python-format
msgid ""
"Hint: if the report failed due to automatic modification of the ORDER BY "
"clause or the addition of LIMIT/OFFSET, please look up %(sort_column)s "
"and %(limit_offset)s in TracReports to see how to gain complete control "
"over report rewriting."
msgstr ""
"ヒント: ORDER BY 句の自動補正や LIMIT/OFFSET の追加が原因でレポートが失敗する場合は、TracReports 中の "
"%(sort_column)s と %(limit_offset)s を調べてレポートがどのように書き換えられるかを確かめてください。"

#: trac/ticket/report.py:785
#, python-format
msgid "Report {%(num)s} does not exist."
msgstr "レポート %(num)s は存在しません。"

#: trac/ticket/report.py:786
msgid "Invalid Report Number"
msgstr "レポート番号が不正です"

#: trac/ticket/report.py:932
msgid "report does not exist"
msgstr "レポートは存在しません"

#: trac/ticket/report.py:939
msgid "no permission to view report"
msgstr "レポートを参照する権限がありません"

#: trac/ticket/roadmap.py:242
msgid "ticket status"
msgstr "チケットステータス"

#: trac/ticket/roadmap.py:242
msgid "tickets"
msgstr "チケット"

#: trac/ticket/roadmap.py:252
#, python-format
msgid ""
"'%(group1)s' and '%(group2)s' milestone groups both are declared to be "
"\"catch-all\" groups. Please check your configuration."
msgstr ""
"'%(group1)s' と '%(group2)s' のマイルストーングループは、どちらも \"catch-all\" "
"グループです。設定を確認して下さい。"

#: trac/ticket/roadmap.py:268
#, python-format
msgid ""
"'%(groupname)s' milestone group reused status '%(status)s' already taken "
"by other groups. Please check your configuration."
msgstr ""
"マイルストーングループ '%(groupname)s' は、他がすでに使用しているステータス '%(status)s' "
"を使っています。設定を確認して下さい。"

#: trac/ticket/roadmap.py:404 trac/ticket/roadmap.py:528
#: trac/ticket/roadmap.py:665 trac/ticket/templates/roadmap.html:20
#: trac/ticket/templates/roadmap.html:42
msgid "Roadmap"
msgstr "ロードマップ"

#: trac/ticket/roadmap.py:453
msgid "iCalendar"
msgstr "iCalendar"

#: trac/ticket/roadmap.py:540 trac/ticket/roadmap.py:1033
#: trac/ticket/templates/milestone_view.html:20
#: trac/ticket/templates/milestone_view.html:33
#, python-format
msgid "Milestone %(name)s"
msgstr "マイルストーン %(name)s"

#: trac/ticket/roadmap.py:558
#, python-format
msgid "Ticket #%(num)s: %(summary)s"
msgstr "チケット #%(num)s: %(summary)s"

#: trac/ticket/roadmap.py:621
msgid "Milestones completed"
msgstr "マイルストーンの完了"

#: trac/ticket/roadmap.py:647
#, python-format
msgid "Milestone %(name)s completed"
msgstr "マイルストーン %(name)s が完了しました"

#: trac/ticket/roadmap.py:734
msgid "Completion date may not be in the future"
msgstr "完了日時に未来の日時を指定しようとしています"

#: trac/ticket/roadmap.py:756
msgid "You must provide a name for the milestone."
msgstr "マイルストーンの名前を指定してください。"

#: trac/ticket/roadmap.py:770
#, python-format
msgid ""
"The open tickets associated with milestone \"%(name)s\" have been "
"retargeted to milestone \"%(retarget)s\"."
msgstr "マイルストーンが \"%(name)s\" の未解決チケットを \"%(retarget)s\" に変更しました。"

#: trac/ticket/roadmap.py:776
msgid "Open tickets retargeted after milestone closed"
msgstr "未解決チケットはマイルストーン完了後そのマイルストーンを変更しました"

#: trac/ticket/roadmap.py:792
#, python-format
msgid "The milestone \"%(name)s\" has been added."
msgstr "マイルストーン \"%(name)s\" を追加しました。"

#: trac/ticket/roadmap.py:820
#, python-format
msgid "The milestone \"%(name)s\" has been deleted."
msgstr "マイルストーン \"%(name)s\" を削除しました。"

#: trac/ticket/roadmap.py:823
#, python-format
msgid ""
"The tickets associated with milestone \"%(name)s\" have been retargeted "
"to milestone \"%(retarget)s\"."
msgstr "マイルストーンが \"%(name)s\" のチケットを \"%(retarget)s\" に変更しました。"

#: trac/ticket/roadmap.py:828
msgid "Tickets retargeted after milestone deleted"
msgstr "チケットはマイルストーン削除後そのマイルストーンを変更しました"

#: trac/ticket/roadmap.py:890
#, python-format
msgid "Milestone %(name)s does not exist. You can create it here."
msgstr "マイルストーン %(name)s がありません。ここから作成できます。"

#: trac/ticket/roadmap.py:951
#, python-format
msgid "Milestone \"%(name)s\""
msgstr "マイルストーン \"%(name)s\""

#: trac/ticket/roadmap.py:965
msgid "Previous Milestone"
msgstr "前のマイルストーン"

#: trac/ticket/roadmap.py:965
msgid "Next Milestone"
msgstr "次のマイルストーン"

#: trac/ticket/roadmap.py:966
msgid "Back to Roadmap"
msgstr "ロードマップに戻る"

#: trac/ticket/roadmap.py:1002 trac/ticket/templates/milestone_view.html:37
#: trac/ticket/templates/roadmap.html:53
#, python-format
msgid "Completed %(duration)s ago (%(date)s)"
msgstr "%(duration)s前に完了 (%(date)s)"

#: trac/ticket/roadmap.py:1007
#, python-format
msgid "%(duration)s late (%(date)s)"
msgstr "%(duration)s遅延 (%(date)s)"

#: trac/ticket/roadmap.py:1012 trac/ticket/templates/milestone_view.html:47
#: trac/ticket/templates/roadmap.html:63
#, python-format
msgid "Due in %(duration)s (%(date)s)"
msgstr "期日まで %(duration)s (%(date)s)"

#: trac/ticket/roadmap.py:1015 trac/ticket/templates/milestone_view.html:51
#: trac/ticket/templates/roadmap.html:67
msgid "No date set"
msgstr "期日なし"

#: trac/ticket/web_ui.py:62
msgid "Invalid Ticket"
msgstr "チケットエラー"

#: trac/ticket/web_ui.py:152 trac/ticket/templates/ticket.html:24
msgid "New Ticket"
msgstr "チケット登録"

#: trac/ticket/web_ui.py:168
msgid "id can't be set for a new ticket request."
msgstr "チケット登録時はidを指定することはできません。"

#: trac/ticket/web_ui.py:184 trac/ticket/templates/admin_milestones.html:68
msgid "Tickets"
msgstr "チケット"

#: trac/ticket/web_ui.py:218 trac/ticket/web_ui.py:270
#: trac/versioncontrol/web_ui/changeset.py:1011
#, python-format
msgid "%(title)s: %(message)s"
msgstr "%(title)s: %(message)s"

#: trac/ticket/web_ui.py:232
msgid "Tickets opened and closed"
msgstr "チケットの登録と解決"

#: trac/ticket/web_ui.py:234
msgid "Ticket updates"
msgstr "チケットの更新"

#: trac/ticket/web_ui.py:264 trac/ticket/web_ui.py:1177
#, python-format
msgid "%(labels)s changed"
msgid_plural "%(labels)s changed"
msgstr[0] "%(labels)s を変更"

#: trac/ticket/web_ui.py:383
#, python-format
msgid "Ticket %(ticketref)s (%(summary)s) created"
msgstr "チケット %(ticketref)s (%(summary)s) を登録しました"

#: trac/ticket/web_ui.py:384
#, python-format
msgid "Ticket %(ticketref)s (%(summary)s) reopened"
msgstr "チケット %(ticketref)s (%(summary)s) を差し戻しました"

#: trac/ticket/web_ui.py:385
#, python-format
msgid "Ticket %(ticketref)s (%(summary)s) closed"
msgstr "チケット %(ticketref)s (%(summary)s) を解決しました"

#: trac/ticket/web_ui.py:386
#, python-format
msgid "Ticket %(ticketref)s (%(summary)s) updated"
msgstr "チケット %(ticketref)s (%(summary)s) を更新しました"

#: trac/ticket/web_ui.py:420
#, python-format
msgid "Tickets %(ticketids)s"
msgstr "チケット %(ticketids)s"

#: trac/ticket/web_ui.py:422
#, python-format
msgid "Tickets %(ticketlist)s batch updated"
msgstr "チケット %(ticketlist)s を一括更新しました"

#: trac/ticket/web_ui.py:573
#, python-format
msgid "The action \"%(name)s\" is not available."
msgstr "アクション \"%(name)s\" は利用できません。"

#: trac/ticket/web_ui.py:599
#, python-format
msgid ""
"Please review your configuration, probably starting with %(section)s in "
"your %(tracini)s."
msgstr "設定を見直してください。おそらく %(tracini)s の %(section)s のあたりです。"

#: trac/ticket/web_ui.py:657 trac/ticket/web_ui.py:905
#, python-format
msgid "Ticket #%(id)s"
msgstr "チケット #%(id)s"

#: trac/ticket/web_ui.py:711
msgid "Previous Ticket"
msgstr "前のチケット"

#: trac/ticket/web_ui.py:711
msgid "Next Ticket"
msgstr "次のチケット"

#: trac/ticket/web_ui.py:712
msgid "Back to Query"
msgstr "レポート結果に戻る"

#: trac/ticket/web_ui.py:822 trac/ticket/web_ui.py:971
#: trac/ticket/web_ui.py:979
msgid "Ticket History"
msgstr "チケットの履歴"

#: trac/ticket/web_ui.py:826 trac/ticket/web_ui.py:1026
#, python-format
msgid "Back to Ticket #%(num)s"
msgstr "チケット #%(num)s へ戻る"

#: trac/ticket/web_ui.py:868
msgid "No differences to show"
msgstr "表示できる差分はありません"

#: trac/ticket/web_ui.py:911 trac/ticket/web_ui.py:968
#: trac/ticket/web_ui.py:976 trac/ticket/web_ui.py:1047
#: trac/ticket/web_ui.py:1092 trac/ticket/web_ui.py:1099
#: trac/wiki/web_ui.py:445 trac/wiki/web_ui.py:451 trac/wiki/web_ui.py:649
#: trac/wiki/web_ui.py:663
#, python-format
msgid "Version %(num)s"
msgstr "バージョン %(num)s"

#: trac/ticket/web_ui.py:914 trac/ticket/web_ui.py:1050
msgid "Initial Version"
msgstr "初期バージョン"

#: trac/ticket/web_ui.py:914 trac/ticket/web_ui.py:1050
msgid "initial"
msgstr "初期"

#: trac/ticket/web_ui.py:933
#, python-format
msgid "Property %(label)s %(rendered)s"
msgstr "プロパティ %(label)s %(rendered)s"

#: trac/ticket/web_ui.py:978 trac/ticket/web_ui.py:1101
#: trac/versioncontrol/web_ui/changeset.py:369 trac/wiki/web_ui.py:464
msgid "Previous Change"
msgstr "前の変更"

#: trac/ticket/web_ui.py:978 trac/ticket/web_ui.py:1101
#: trac/versioncontrol/web_ui/changeset.py:369 trac/wiki/web_ui.py:464
msgid "Next Change"
msgstr "次の変更"

#: trac/ticket/web_ui.py:984
msgid "Ticket Diff"
msgstr "チケットの差分"

#: trac/ticket/web_ui.py:1005
msgid "''Initial version''"
msgstr "''初期バージョン''"

#: trac/ticket/web_ui.py:1018 trac/ticket/web_ui.py:1095
#: trac/ticket/web_ui.py:1102
msgid "Ticket Comment History"
msgstr "コメントの履歴"

#: trac/ticket/web_ui.py:1020 trac/ticket/web_ui.py:1044
#: trac/ticket/web_ui.py:1109
#, python-format
msgid "Ticket #%(num)s, comment %(cnum)d"
msgstr "チケット #%(num)s, コメント %(cnum)d"

#: trac/ticket/web_ui.py:1067
#, python-format
msgid "No version %(version)d for comment %(cnum)d on ticket #%(ticket)s"
msgstr "チケット #%(ticket)s のコメント %(cnum)d にはバージョン %(version)d が見つかりません"

#: trac/ticket/web_ui.py:1107
msgid "Ticket Comment Diff"
msgstr "コメントの差分"

#: trac/ticket/web_ui.py:1181
#, python-format
msgid "%(labels)s set"
msgid_plural "%(labels)s set"
msgstr[0] "%(labels)s を設定"

#: trac/ticket/web_ui.py:1185
#, python-format
msgid "%(labels)s deleted"
msgid_plural "%(labels)s deleted"
msgstr[0] "%(labels)s を削除"

#: trac/ticket/web_ui.py:1186 trac/ticket/web_ui.py:1810
msgid "; "
msgstr "、"

#: trac/ticket/web_ui.py:1207
msgid "No permission to edit the ticket description."
msgstr "チケットの詳細を編集する権限がありません。"

#: trac/ticket/web_ui.py:1213
msgid "No permission to change the ticket reporter."
msgstr "チケットの報告者を変更する権限がありません。"

#: trac/ticket/web_ui.py:1218
msgid "No permission to change ticket fields."
msgstr "チケットのフィールドの内容を変更する権限がありません。"

#: trac/ticket/web_ui.py:1227
msgid "No permissions to add a comment."
msgstr "コメントを追加する権限がありません。"

#: trac/ticket/web_ui.py:1234
msgid ""
"Sorry, can not save your changes. This ticket has been modified by "
"someone else since you started"
msgstr "変更内容を保存できませんでした。このチケットは編集開始以降に誰かが更新を行っています。"

#: trac/ticket/web_ui.py:1241
msgid "Tickets must contain a summary."
msgstr "チケットの概要を記述する必要があります。"

#: trac/ticket/web_ui.py:1255
#, python-format
msgid "\"%(value)s\" is not a valid value for the %(name)s field."
msgstr "\"%(value)s\" は %(name)s フィールドとして正しい値ではありません。"

#: trac/ticket/web_ui.py:1260
#, python-format
msgid "field %(name)s must be set"
msgstr "フィールド %(name)s を入力してください"

#: trac/ticket/web_ui.py:1266
#, python-format
msgid "Ticket description is too long (must be less than %(num)s characters)"
msgstr "チケットの詳細が長過ぎます (%(num)s 文字未満にしてください)"

#: trac/ticket/web_ui.py:1273
#, python-format
msgid "Ticket comment is too long (must be less than %(num)s characters)"
msgstr "チケットのコメントが長過ぎます (%(num)s 文字未満にしてください)"

#: trac/ticket/web_ui.py:1280
#, python-format
msgid "Ticket summary is too long (must be less than %(num)s characters)"
msgstr "チケットの概要が長過ぎます (%(num)s 文字未満にしてください)"

#: trac/ticket/web_ui.py:1293
msgid "Invalid comment threading identifier"
msgstr "コメント番号が不正です"

#: trac/ticket/web_ui.py:1318
#, python-format
msgid "The ticket field %(field)s is invalid: %(message)s"
msgstr "チケットのフィールド %(field)s の内容が不正です: %(message)s"

#: trac/ticket/web_ui.py:1336
#, python-format
msgid ""
"The ticket has been created, but an error occurred while sending "
"notifications: %(message)s"
msgstr "チケットは作成できましたが、通知処理中にエラーが発生しました: %(message)s"

#: trac/ticket/web_ui.py:1341
#, python-format
msgid ""
"The ticket %(ticketref)s has been created. You can now attach the desired"
" files."
msgstr "チケット %(ticketref)s を作成しました。ファイルを添付することができます。"

#: trac/ticket/web_ui.py:1347
#, python-format
msgid ""
"The ticket %(ticketref)s has been created, but you don't have permission "
"to view it."
msgstr "チケット %(ticketref)s は作成できましたが、参照する権限がありません。"

#. TRANSLATOR: The 'change' has been saved... (link)
#: trac/ticket/web_ui.py:1374
msgid "change"
msgstr "変更内容"

#: trac/ticket/web_ui.py:1380
#, python-format
msgid ""
"The %(change)s has been saved, but an error occurred while sending "
"notifications: %(message)s"
msgstr "%(change)sを保存しましたが、通知処理中にエラーが発生しました: %(message)s"

#: trac/ticket/web_ui.py:1521
msgid "Add to Cc"
msgstr "Cc に追加"

#: trac/ticket/web_ui.py:1522
msgid "Remove from Cc"
msgstr "Cc から削除"

#: trac/ticket/web_ui.py:1523
msgid "Add/Remove from Cc"
msgstr "Cc への追加/削除"

#: trac/ticket/web_ui.py:1524
msgid "<Author field>"
msgstr "更新者"

#: trac/ticket/web_ui.py:1557 trac/ticket/templates/query.html:124
msgid "yes"
msgstr "はい"

#: trac/ticket/web_ui.py:1557 trac/ticket/templates/query.html:127
msgid "no"
msgstr "いいえ"

#: trac/ticket/web_ui.py:1779
msgid "set"
msgstr "選択"

#: trac/ticket/web_ui.py:1779
msgid "unset"
msgstr "解除"

#: trac/ticket/web_ui.py:1782 trac/versioncontrol/templates/changeset.html:199
#: trac/versioncontrol/templates/revisionlog.txt:12
msgid "modified"
msgstr "更新"

#: trac/ticket/web_ui.py:1788
#, python-format
msgid "modified (%(diff)s)"
msgstr "更新 (%(diff)s)"

#: trac/ticket/web_ui.py:1806
#, python-format
msgid "%(items)s added"
msgid_plural "%(items)s added"
msgstr[0] "%(items)s を追加"

#: trac/ticket/web_ui.py:1808
#, python-format
msgid "%(items)s removed"
msgid_plural "%(items)s removed"
msgstr[0] "%(items)s を削除"

#: trac/ticket/web_ui.py:1817
#, python-format
msgid "%(value)s deleted"
msgstr "%(value)s を削除"

#: trac/ticket/web_ui.py:1819
#, python-format
msgid "set to %(value)s"
msgstr "%(value)s に設定"

#: trac/ticket/web_ui.py:1822
#, python-format
msgid "changed from %(old)s to %(new)s"
msgstr "%(old)s から %(new)s に変更"

#: trac/ticket/templates/admin_components.html:29
msgid "Manage Components"
msgstr "コンポーネントの管理"

#: trac/ticket/templates/admin_components.html:33
msgid "Owner:"
msgstr "担当者:"

#: trac/ticket/templates/admin_components.html:50
msgid "Modify Component:"
msgstr "コンポーネントの変更:"

#: trac/ticket/templates/admin_components.html:56
#: trac/ticket/templates/admin_versions.html:50
#: trac/ticket/templates/milestone_edit_form.html:115
#: trac/ticket/templates/report_edit.html:44
#: trac/versioncontrol/templates/admin_repositories.html:91
msgid "Description: (you may use [1:WikiFormatting] here)"
msgstr "詳細: ([1:WikiFormatting] が使えます)"

#: trac/ticket/templates/admin_components.html:64
#: trac/ticket/templates/admin_enums.html:43
#: trac/ticket/templates/admin_versions.html:58
#: trac/ticket/templates/milestone_edit_form.html:124
#: trac/ticket/templates/ticket.html:394
#: trac/ticket/templates/ticket_change.html:125
#: trac/versioncontrol/templates/admin_repositories.html:99
#: trac/wiki/templates/wiki_edit_form.html:78
#: trac/wiki/templates/wiki_edit_form.html:83
msgid "Submit changes"
msgstr "変更を送信"

#: trac/ticket/templates/admin_components.html:72
msgid "Add Component:"
msgstr "コンポーネントの追加:"

#: trac/ticket/templates/admin_components.html:88
#: trac/ticket/templates/admin_enums.html:66
#: trac/ticket/templates/admin_milestones.html:66
#: trac/ticket/templates/admin_versions.html:91
msgid "Default"
msgstr "デフォルト"

#: trac/ticket/templates/admin_components.html:111
#: trac/ticket/templates/admin_enums.html:92
#: trac/ticket/templates/admin_versions.html:112
msgid "Clear default"
msgstr "デフォルトをクリア"

#: trac/ticket/templates/admin_components.html:113
#: trac/ticket/templates/admin_enums.html:94
#: trac/ticket/templates/admin_milestones.html:105
#: trac/ticket/templates/admin_versions.html:114
msgid ""
"You can remove all items from this list to completely hide this\n"
"              field from the user interface."
msgstr ""
"すべての項目を削除する事で、このフィールドが、\n"
"ユーザインターフェースに現れないようにする事が可能です。"

#: trac/ticket/templates/admin_components.html:119
#: trac/ticket/templates/admin_enums.html:104
#: trac/ticket/templates/admin_milestones.html:111
#: trac/ticket/templates/admin_versions.html:120
msgid ""
"As long as you don't add any items to the list, this field\n"
"            will remain completely hidden from the user interface."
msgstr ""
"項目を追加しない限り、このフィールドは、\n"
"ユーザインターフェースには現れません。"

#: trac/ticket/templates/admin_enums.html:30
#, python-format
msgid "Manage %(label_plural)s"
msgstr "%(label_plural)sの管理"

#: trac/ticket/templates/admin_enums.html:37
#, python-format
msgid "Modify %(label_singular)s:"
msgstr "%(label_singular)sの変更:"

#: trac/ticket/templates/admin_enums.html:51
#, python-format
msgid "Add %(label_singular)s:"
msgstr "%(label_singular)sの追加:"

#: trac/ticket/templates/admin_enums.html:66
msgid "Order"
msgstr "順序"

#: trac/ticket/templates/admin_enums.html:98
msgid ""
"[1:Note:] The order of priorities determines the\n"
"              coloring of entries in the ticket queries and reports."
msgstr "[1:※] 優先度の順にチケットクエリやレポートでの配色が決まります。"

#: trac/ticket/templates/admin_milestones.html:33
msgid "Manage Milestones"
msgstr "マイルストーンの管理"

#: trac/ticket/templates/admin_milestones.html:41
msgid "Add Milestone:"
msgstr "マイルストーンの追加:"

#: trac/ticket/templates/admin_milestones.html:47
#: trac/ticket/templates/milestone_edit_form.html:60
msgid "Due:"
msgstr "期日:"

#: trac/ticket/templates/admin_milestones.html:48
#: trac/ticket/templates/admin_versions.html:42
#: trac/ticket/templates/admin_versions.html:46
#: trac/ticket/templates/admin_versions.html:73
#: trac/ticket/templates/admin_versions.html:77
#: trac/ticket/templates/milestone_edit_form.html:64
#: trac/ticket/templates/milestone_edit_form.html:69
#: trac/ticket/templates/milestone_edit_form.html:79
#: trac/ticket/templates/milestone_edit_form.html:84
#, python-format
msgid "Format: %(datehint)s"
msgstr "書式: %(datehint)s"

#: trac/ticket/templates/admin_milestones.html:51
#, python-format
msgid "Format: %(datetimehint)s"
msgstr "書式: %(datetimehint)s"

#: trac/ticket/templates/admin_milestones.html:66
msgid "Default milestone for new tickets"
msgstr "新規チケットに対するデフォルトマイルストーン"

#: trac/ticket/templates/admin_milestones.html:67
msgid "Default milestone for retargeting tickets"
msgstr "再設定する時に使用するデフォルトマイルストーン"

#: trac/ticket/templates/admin_milestones.html:67
msgid "Retarget"
msgstr "再設定"

#: trac/ticket/templates/admin_milestones.html:68
msgid "Number of tickets associated with milestone"
msgstr "このマイルストーンに属するチケットの数"

#: trac/ticket/templates/admin_milestones.html:102
msgid "Clear default ticket milestone and default retargeting milestone"
msgstr "新規チケットと再設定に使用するデフォルトマイルストーンの設定をクリアします"

#: trac/ticket/templates/admin_milestones.html:102
msgid "Clear defaults"
msgstr "デフォルトをクリア"

#: trac/ticket/templates/admin_versions.html:29
msgid "Manage Versions"
msgstr "バージョンの管理"

#: trac/ticket/templates/admin_versions.html:34
msgid "Modify Version:"
msgstr "バージョンの変更:"

#: trac/ticket/templates/admin_versions.html:41
#: trac/ticket/templates/admin_versions.html:71
msgid "Released:"
msgstr "リリース日時:"

#: trac/ticket/templates/admin_versions.html:66
msgid "Add Version:"
msgstr "バージョンの追加:"

#: trac/ticket/templates/admin_versions.html:91
msgid "Released"
msgstr "リリース日時"

#: trac/ticket/templates/batch_modify.html:18
msgid "Batch Modify"
msgstr "一括更新"

#: trac/ticket/templates/batch_modify.html:19
msgid "Batch modification fields"
msgstr "一括更新フィールド"

#: trac/ticket/templates/batch_modify.html:31
msgid "Add Field:"
msgstr "フィールドの追加:"

#: trac/ticket/templates/batch_modify.html:60
msgid "[1:Note:] See [2:TracBatchModify] for help on using batch modify."
msgstr "[1:※] 詳しい使い方は [2:TracBatchModify] を参照してください。"

#: trac/ticket/templates/batch_modify.html:67
msgid "Change tickets"
msgstr "チケットを変更"

#: trac/ticket/templates/batch_ticket_notify_email.txt:1
#, python-format
msgid "Batch modification to %(tickets)s by %(author)s:"
msgstr "%(tickets)s への一括更新 (%(author)s):"

#: trac/ticket/templates/batch_ticket_notify_email.txt:5
#, python-format
msgid "Action: %(action)s"
msgstr "アクション: %(action)s"

#: trac/ticket/templates/batch_ticket_notify_email.txt:14
#, python-format
msgid "Tickets URL: <%(link)s>"
msgstr "Tickets URL: <%(link)s>"

#: trac/ticket/templates/milestone_delete.html:20
#: trac/ticket/templates/milestone_delete.html:25
#, python-format
msgid "Delete Milestone %(name)s"
msgstr "マイルストーン %(name)s の削除"

#: trac/ticket/templates/milestone_delete.html:30
msgid "Are you sure you want to delete this milestone?"
msgstr "このマイルストーンを削除しますか?"

#: trac/ticket/templates/milestone_delete.html:32
msgid "Retarget associated tickets to milestone"
msgstr "このマイルストーンに属するチケットを次のものに割り当てる:"

#: trac/ticket/templates/milestone_delete.html:43
#: trac/ticket/templates/milestone_edit_form.html:110
msgid "There are no tickets associated with this milestone."
msgstr "このマイルストーンに属するチケットはありません。"

#: trac/ticket/templates/milestone_delete.html:48
#: trac/ticket/templates/milestone_view.html:98
msgid "Delete milestone"
msgstr "マイルストーンを削除"

#: trac/ticket/templates/milestone_delete.html:53
msgid ""
"[1:Note:] See\n"
"      [2:TracRoadmap] for help on using\n"
"      the roadmap."
msgstr ""
"[1:※] 詳しい使い方は\n"
"[2:TracRoadmap] を参照してください。"

#: trac/ticket/templates/milestone_edit.html:21
#: trac/ticket/templates/milestone_edit.html:29
#, python-format
msgid "Edit Milestone %(name)s"
msgstr "マイルストーン %(name)s の編集"

#: trac/ticket/templates/milestone_edit.html:22
#: trac/ticket/templates/milestone_edit.html:30
msgid "New Milestone"
msgstr "新規マイルストーン"

#: trac/ticket/templates/milestone_edit.html:35
#: trac/ticket/templates/milestone_view.html:104
#: trac/ticket/templates/roadmap.html:90
msgid ""
"[1:Note:] See\n"
"        [2:TracRoadmap] for help on using\n"
"        the roadmap."
msgstr ""
"[1:※] 詳しい使い方は\n"
"[2:TracRoadmap] を参照してください。"

#: trac/ticket/templates/milestone_edit_form.html:46
msgid "View Milestone:"
msgstr "マイルストーンの表示:"

#: trac/ticket/templates/milestone_edit_form.html:47
msgid "Modify Milestone:"
msgstr "マイルストーンの変更:"

#: trac/ticket/templates/milestone_edit_form.html:48
msgid "Create Milestone:"
msgstr "マイルストーンの作成:"

#: trac/ticket/templates/milestone_edit_form.html:75
msgid "Completed:"
msgstr "完了:"

#: trac/ticket/templates/milestone_edit_form.html:88
msgid "Retargeting"
msgstr "再設定"

#: trac/ticket/templates/milestone_edit_form.html:92
msgid "Retarget associated open tickets to milestone:"
msgstr "このマイルストーンの完了していないチケットを次のものに割り当てる:"

#: trac/ticket/templates/milestone_edit_form.html:126
msgid "Add milestone"
msgstr "マイルストーンを登録"

#: trac/ticket/templates/milestone_view.html:21
msgid "Edit this milestone"
msgstr "マイルストーンの編集"

#: trac/ticket/templates/milestone_view.html:42
#: trac/ticket/templates/roadmap.html:58
#, python-format
msgid "[1:%(duration)s late] (%(date)s)"
msgstr "[1:%(duration)s遅延] (%(date)s)"

#: trac/ticket/templates/milestone_view.html:61
#, python-format
msgid "%(stat_title)s by"
msgstr "%(stat_title)s:"

#: trac/ticket/templates/milestone_view.html:92
msgid "Edit milestone"
msgstr "マイルストーンを編集"

#: trac/ticket/templates/query.html:45
#: trac/ticket/templates/report_view.html:31
#: trac/ticket/templates/report_view.html:107
#, python-format
msgid "%(num)s match"
msgid_plural "%(num)s matches"
msgstr[0] "%(num)s件が該当"

#: trac/ticket/templates/query.html:54
msgid "Filters"
msgstr "フィルタ"

#: trac/ticket/templates/query.html:55
msgid "Query filters"
msgstr "検索フィルタ"

#: trac/ticket/templates/query.html:61 trac/ticket/templates/query.html:167
msgid "Or"
msgstr "Or"

#: trac/ticket/templates/query.html:89
msgid "or"
msgstr "or"

#: trac/ticket/templates/query.html:139
msgid ""
"[1:between]\n"
"                            [2:]\n"
"                            [3:and]\n"
"                            [4:]"
msgstr "[1:][2:] [3:から] [4:]"

#: trac/ticket/templates/query.html:153
msgid "And"
msgstr "And"

#: trac/ticket/templates/query.html:186
msgid "Columns"
msgstr "カラム"

#: trac/ticket/templates/query.html:199
msgid "Group results by"
msgstr "結果のグループ化:"

#: trac/ticket/templates/query.html:210
msgid "descending"
msgstr "降順"

#: trac/ticket/templates/query.html:214
msgid "Show under each result:"
msgstr "各検索結果の下に表示:"

#: trac/ticket/templates/query.html:224
#: trac/ticket/templates/report_view.html:37
msgid "Max items per page"
msgstr "1ページに表示する件数"

#: trac/ticket/templates/query.html:247
#, python-format
msgid "Edit report {%(id)s} corresponding to this query"
msgstr "このクエリに対応するレポート {%(id)s} を編集する"

#: trac/ticket/templates/query.html:247
msgid "Edit query"
msgstr "このクエリを編集"

#: trac/ticket/templates/query.html:256
msgid "Save query"
msgstr "このクエリを保存"

#: trac/ticket/templates/query.html:256
#, python-format
msgid "Save updated query in report {%(id)s}"
msgstr "更新されたクエリをレポート {%(id)s} に保存する"

#: trac/ticket/templates/query.html:256
msgid "Create new report from current query"
msgstr "現在のクエリから新しいレポートを作成する"

#: trac/ticket/templates/query.html:264
#, python-format
msgid "Delete report {%(id)s} corresponding to this query"
msgstr "このクエリに対応するレポート {%(id)s} を削除する"

#: trac/ticket/templates/query.html:264
msgid "Delete query"
msgstr "このクエリを削除"

#: trac/ticket/templates/query.html:271
msgid ""
"[1:Note:] See [2:TracQuery]\n"
"        for help on using queries."
msgstr ""
"[1:※] 詳しい使い方は\n"
"[2:TracQuery] を参照してください。"

#: trac/ticket/templates/query_results.html:34
#, python-format
msgid "%(grouplabel)s: %(groupname)s [1:(%(count)s)]"
msgstr "%(grouplabel)s: %(groupname)s [1:(%(count)s)]"

#: trac/ticket/templates/query_results.html:46
msgid "(ascending)"
msgstr "(昇順)"

#: trac/ticket/templates/query_results.html:46
msgid "(descending)"
msgstr "(降順)"

#: trac/ticket/templates/query_results.html:47
#: trac/versioncontrol/templates/sortable_th.html:28
#, python-format
msgid "Sort by %(col)s %(direction)s"
msgstr "%(col)sでソート %(direction)s"

#: trac/ticket/templates/query_results.html:70
msgid "No tickets found"
msgstr "一致するものが見つかりませんでした。"

#: trac/ticket/templates/query_results.html:88
#: trac/ticket/templates/query_results.html:92
msgid "View ticket"
msgstr "チケットの表示"

#: trac/ticket/templates/query_results.html:97
#: trac/ticket/templates/report_view.html:195
msgid "View milestone"
msgstr "マイルストーンの表示"

#: trac/ticket/templates/query_results.html:110
msgid "(this ticket)"
msgstr "(このチケット)"

#: trac/ticket/templates/query_results.html:126
msgid "(more results for this group on next page)"
msgstr "(次のページにこのグループの続きがあります)"

#: trac/ticket/templates/report_delete.html:27
msgid "Are you sure you want to delete this report?"
msgstr "このレポートを削除しますか?"

#: trac/ticket/templates/report_delete.html:31
#: trac/ticket/templates/report_list.html:92
#: trac/ticket/templates/report_view.html:84
msgid "Delete report"
msgstr "このレポートを削除"

#: trac/ticket/templates/report_delete.html:36
#: trac/ticket/templates/report_edit.html:67
#: trac/ticket/templates/report_list.html:126
#: trac/ticket/templates/report_view.html:220
msgid ""
"[1:Note:]\n"
"        See [2:TracReports] for help on using and creating reports."
msgstr "[1:※] 詳しい使い方は [2:TracReports] を参照してください。"

#: trac/ticket/templates/report_edit.html:21
msgid "Create New Report"
msgstr "新しいレポートの作成"

#: trac/ticket/templates/report_edit.html:22
#, python-format
msgid "Edit Report {%(id)s} %(title)s"
msgstr "レポート {%(id)s} %(title)s の編集"

#: trac/ticket/templates/report_edit.html:29
msgid "New Report"
msgstr "新規レポート"

#: trac/ticket/templates/report_edit.html:35
msgid "Create Report:"
msgstr "レポートの作成:"

#: trac/ticket/templates/report_edit.html:36
msgid "Modify Report:"
msgstr "レポートの変更:"

#: trac/ticket/templates/report_edit.html:40
msgid "Title:"
msgstr "タイトル:"

#: trac/ticket/templates/report_edit.html:52
msgid "Error:"
msgstr "エラー:"

#: trac/ticket/templates/report_edit.html:54
msgid ""
"Query: (can be either SQL or, if starting with [1:query:],\n"
"              a [2:TracQuery] expression)"
msgstr "クエリ: (SQL 文または [1:query:] で始まる [2:TracQuery] が使えます)"

#: trac/ticket/templates/report_edit.html:62
msgid "Save report"
msgstr "保存"

#: trac/ticket/templates/report_list.html:43
msgid "Show Descriptions"
msgstr "説明を表示する"

#: trac/ticket/templates/report_list.html:55
msgid "Clear"
msgstr "クリア"

#: trac/ticket/templates/report_list.html:55
msgid "Forget last query"
msgstr "直前のクエリを消す"

#: trac/ticket/templates/report_list.html:58
msgid "Return to Last Query"
msgstr "直前のクエリに戻る"

#: trac/ticket/templates/report_list.html:61
msgid ""
"Continue browsing through the current list of results,\n"
"              from the last selected report or custom query."
msgstr "引き続き、最後に選択したレポートまたはカスタムクエリから最新の結果を参照する。"

#: trac/ticket/templates/report_list.html:70
msgid "Compose a new ticket query by selecting filters and columns to display."
msgstr "フィルタと表示する項目を選択して新しいチケットクエリを作成する。"

#: trac/ticket/templates/report_list.html:75
msgid "SQL reports and saved custom queries"
msgstr "SQL レポートと保存しているカスタムクエリ"

#: trac/ticket/templates/report_list.html:77
msgid "Sort by:"
msgstr "ソート:"

#: trac/ticket/templates/report_list.html:80
msgid "Identifier"
msgstr "ID"

#: trac/ticket/templates/report_list.html:83 trac/wiki/admin.py:192
msgid "Title"
msgstr "タイトル"

#: trac/ticket/templates/report_list.html:99
#: trac/ticket/templates/ticket_change.html:74
#: trac/wiki/templates/wiki_edit.html:162
msgid "Edit"
msgstr "編集"

#: trac/ticket/templates/report_list.html:99
#: trac/ticket/templates/report_view.html:72
msgid "Edit report"
msgstr "このレポートを編集"

#: trac/ticket/templates/report_list.html:103
#: trac/ticket/templates/report_view.html:146
msgid "View report"
msgstr "レポートを表示する"

#: trac/ticket/templates/report_list.html:113
msgid "No reports available."
msgstr "利用できるレポートはありません。"

#: trac/ticket/templates/report_list.html:121
msgid "Create new report"
msgstr "新しいレポートの作成"

#: trac/ticket/templates/report_view.html:42
msgid "Arguments"
msgstr "引数"

#: trac/ticket/templates/report_view.html:43
msgid "Report arguments"
msgstr "レポート引数"

#: trac/ticket/templates/report_view.html:78
msgid "Copy report"
msgstr "このレポートをコピー"

#: trac/ticket/templates/report_view.html:120
msgid "(empty)"
msgstr "(値なし)"

#: trac/ticket/templates/report_view.html:153
#: trac/ticket/templates/report_view.html:161
#, python-format
msgid "View %(realm)s"
msgstr "%(realm)s の表示"

#: trac/ticket/templates/roadmap.html:30
msgid "Show completed milestones"
msgstr "完了したマイルストーンも表示する"

#: trac/ticket/templates/roadmap.html:35
msgid "Hide milestones with no due date"
msgstr "期限のないマイルストールを表示しない"

#: trac/ticket/templates/roadmap.html:48
msgid "Milestone:"
msgstr "マイルストーン:"

#: trac/ticket/templates/roadmap.html:86
msgid "Add new milestone"
msgstr "新しいマイルストーンを登録"

#: trac/ticket/templates/ticket.html:136
msgid "Go to the ticket editor"
msgstr "チケットの編集領域に移動"

#: trac/ticket/templates/ticket.html:136
msgid "Modify"
msgstr "変更"

#: trac/ticket/templates/ticket.html:138
msgid "Create New Ticket"
msgstr "チケットの新規作成"

#: trac/ticket/templates/ticket.html:156
msgid "Oldest first"
msgstr "古い順"

#: trac/ticket/templates/ticket.html:158
msgid "Newest first"
msgstr "新しい順"

#: trac/ticket/templates/ticket.html:161
msgid "Threaded"
msgstr "スレッド"

#: trac/ticket/templates/ticket.html:166
msgid "Comments only"
msgstr "コメントのみ"

#: trac/ticket/templates/ticket.html:171
msgid "Change History"
msgstr "更新履歴"

#: trac/ticket/templates/ticket.html:191
msgid "Add Comment"
msgstr "コメントの追加"

#: trac/ticket/templates/ticket.html:193
msgid ""
"This ticket has been modified since you started editing. You should "
"review the\n"
"              [1:other modifications] which have been appended above,\n"
"              and any [2:conflicts] shown in the preview below.\n"
"              You can nevertheless proceed and submit your changes if you"
" wish so."
msgstr "このチケットは編集開始以降に更新されています。上に追加されている「[1:他の人の変更内容]」と下のプレビューに表示されている「[2:衝突内容]」を確認してください。それでも続行する場合は変更内容を送信することもできます。"

#: trac/ticket/templates/ticket.html:203
msgid ""
"You may use\n"
"                [1:WikiFormatting]\n"
"                here."
msgstr "[1:WikiFormatting] が使えます"

#: trac/ticket/templates/ticket.html:214
msgid "Modify Ticket"
msgstr "チケットの変更"

#: trac/ticket/templates/ticket.html:220
msgid "Change Properties"
msgstr "属性変更"

#: trac/ticket/templates/ticket.html:221
msgid "Properties"
msgstr "属性"

#: trac/ticket/templates/ticket.html:226
msgid "Summary:"
msgstr "概要:"

#: trac/ticket/templates/ticket.html:234
msgid "Reporter:"
msgstr "報告者:"

#: trac/ticket/templates/ticket.html:244
msgid ""
"You may use\n"
"                        [1:WikiFormatting] here."
msgstr "[1:WikiFormatting] が使えます"

#: trac/ticket/templates/ticket.html:259
#: trac/ticket/templates/ticket_box.html:84
#, python-format
msgid "%(field)s:"
msgstr "%(field)s:"

#: trac/ticket/templates/ticket.html:301
msgid "This checkbox allows you to add or remove yourself from the CC list."
msgstr "関係者に自分自身を登録または削除することができます。"

#: trac/ticket/templates/ticket.html:307
msgid "Space or comma delimited email addresses and usernames are accepted."
msgstr "空白かカンマ区切りで、メールアドレスかユーザ名を設定できます。"

#: trac/ticket/templates/ticket.html:370
#: trac/wiki/templates/wiki_edit_form.html:57
msgid "E-mail address and user name can be saved in the [1:Preferences]."
msgstr "メールアドレスとユーザ名は[1:個人設定]で保存できます。"

#: trac/ticket/templates/ticket.html:378
msgid "I have files to attach to this ticket"
msgstr "このチケットにファイルを添付します"

#: trac/ticket/templates/ticket.html:384
msgid "Go to the list of attachments"
msgstr "添付ファイルの一覧に移動"

#: trac/ticket/templates/ticket.html:385
msgid "View the ticket description"
msgstr "チケットの詳細を表示"

#: trac/ticket/templates/ticket.html:393
#: trac/ticket/templates/ticket_change.html:123
#: trac/wiki/templates/wiki_edit.html:102
#: trac/wiki/templates/wiki_edit.html:166
#: trac/wiki/templates/wiki_edit_form.html:76
msgid "Preview"
msgstr "プレビュー"

#: trac/ticket/templates/ticket.html:394
msgid "Create ticket"
msgstr "チケットの新規作成"

#: trac/ticket/templates/ticket.html:402
msgid ""
"[1:Note:] See\n"
"        [2:TracTickets] for help on using\n"
"        tickets."
msgstr "[1:※] 詳しい使い方は [2:TracTickets] を参照してください。"

#: trac/ticket/templates/ticket_box.html:31
#, python-format
msgid "Opened %(created)s"
msgstr "登録: %(created)s"

#: trac/ticket/templates/ticket_box.html:32
#, python-format
msgid "Closed %(closed)s"
msgstr "完了: %(closed)s"

#: trac/ticket/templates/ticket_box.html:33
#, python-format
msgid "Last modified %(modified)s"
msgstr "最終更新: %(modified)s"

#: trac/ticket/templates/ticket_box.html:35
msgid "(ticket not yet created)"
msgstr "(まだ作成していません)"

#: trac/ticket/templates/ticket_box.html:57
msgid "at [1:Initial Version]"
msgstr "[1:初期バージョン]"

#: trac/ticket/templates/ticket_box.html:60
#, python-format
msgid "at [1:Version %(version)s]"
msgstr "[1:バージョン %(version)s]"

#: trac/ticket/templates/ticket_box.html:71
msgid "Reported by:"
msgstr "報告者:"

#: trac/ticket/templates/ticket_box.html:73
msgid "Owned by:"
msgstr "担当者:"

#: trac/ticket/templates/ticket_box.html:106
#, python-format
msgid "(last modified by %(author)s)"
msgstr "(最終更新者 %(author)s)"

#: trac/ticket/templates/ticket_box.html:115
#: trac/ticket/templates/ticket_change.html:81
msgid "Reply"
msgstr "返信"

#: trac/ticket/templates/ticket_box.html:115
msgid "Reply, quoting this description"
msgstr "説明文を引用してコメントする"

#: trac/ticket/templates/ticket_change.html:46
msgid "in reply to:"
msgstr "親コメント:"

#: trac/ticket/templates/ticket_change.html:51
msgid "follow-up:"
msgid_plural "follow-ups:"
msgstr[0] "フォローアップ"

#: trac/ticket/templates/ticket_change.html:62
#, python-format
msgid "Changed %(date)s by %(author)s"
msgstr "更新者: %(author)s (%(date)s)"

#: trac/ticket/templates/ticket_change.html:65
#, python-format
msgid "Changed by %(author)s"
msgstr "更新者: %(author)s"

#: trac/ticket/templates/ticket_change.html:74
#, python-format
msgid "Edit comment %(cnum)s"
msgstr "コメント %(cnum)s の編集"

#: trac/ticket/templates/ticket_change.html:81
#, python-format
msgid "Reply to comment %(cnum)s"
msgstr "コメント %(cnum)s に返信する"

#: trac/ticket/templates/ticket_change.html:90
#, python-format
msgid ""
"[1:[2:%(name)s]][3:​]\n"
"          added"
msgstr "[1:[2:%(name)s]][3:​] を追加"

#: trac/ticket/templates/ticket_change.html:97
#, python-format
msgid "changed from [1:%(old)s] to [2:%(new)s]"
msgstr "[1:%(old)s] から [2:%(new)s] に変更"

#: trac/ticket/templates/ticket_change.html:100
#, python-format
msgid "set to [1:%(value)s]"
msgstr "[1:%(value)s] に設定"

#: trac/ticket/templates/ticket_change.html:103
#, python-format
msgid "[1:%(value)s] deleted"
msgstr "[1:%(value)s] を削除"

#: trac/ticket/templates/ticket_change.html:107
msgid "Revert this change"
msgstr "この変更を取り消す"

#: trac/ticket/templates/ticket_change.html:109
msgid "revert"
msgstr "取り消す"

#: trac/ticket/templates/ticket_change.html:123
#, python-format
msgid "Preview changes to comment %(cnum)s"
msgstr "コメント %(cnum)s に対する変更のプレビューを見る"

#: trac/ticket/templates/ticket_change.html:125
#, python-format
msgid "Submit changes to comment %(cnum)s"
msgstr "コメント %(cnum)s に対する変更を送信する"

#: trac/ticket/templates/ticket_change.html:127
msgid "Cancel comment edit"
msgstr "コメントの編集を取り消す"

#: trac/ticket/templates/ticket_change.html:146
#, python-format
msgid ""
"Version %(version)s, edited %(date)s\n"
"        by %(author)s"
msgstr "バージョン %(version)s、更新者 %(author)s (%(date)s)"

#: trac/ticket/templates/ticket_change.html:150
#, python-format
msgid ""
"Last edited %(date)s\n"
"        by %(author)s"
msgstr "最終更新者: %(author)s (%(date)s)"

#: trac/ticket/templates/ticket_change.html:156
#: trac/versioncontrol/templates/changeset.html:139
msgid "previous"
msgstr "前版"

#: trac/ticket/templates/ticket_change.html:160
msgid "next"
msgstr "次版"

#: trac/ticket/templates/ticket_notify_email.txt:9
#, python-format
msgid "Changes (by %(author)s):"
msgstr "変更 (%(author)s):"

#: trac/ticket/templates/ticket_notify_email.txt:15
#, python-format
msgid "Description changed by %(author)s:"
msgstr "変更後の説明 (%(author)s):"

#: trac/ticket/templates/ticket_notify_email.txt:21
#, python-format
msgid "Comment (by %(author)s):"
msgstr "コメント (%(author)s):"

#: trac/ticket/templates/ticket_notify_email.txt:29
#, python-format
msgid "Ticket URL: <%(link)s>"
msgstr "Ticket URL: <%(link)s>"

#: trac/timeline/web_ui.py:78 trac/timeline/templates/timeline.html:20
#: trac/timeline/templates/timeline.html:26
msgid "Timeline"
msgstr "タイムライン"

#: trac/timeline/web_ui.py:250 trac/timeline/web_ui.py:260
msgid "Previous Period"
msgstr "前の期間"

#: trac/timeline/web_ui.py:259 trac/timeline/web_ui.py:260
msgid "Next Period"
msgstr "次の期間"

#: trac/timeline/web_ui.py:293 trac/timeline/web_ui.py:316
#: trac/web/chrome.py:897
#, python-format
msgid "in %(relative)s"
msgstr "%(relative)s後"

#: trac/timeline/web_ui.py:297 trac/timeline/web_ui.py:314
#: trac/web/chrome.py:911
#, python-format
msgid "on %(date)s at %(time)s"
msgstr "%(date)s %(time)s"

#: trac/timeline/web_ui.py:300 trac/web/chrome.py:899
#, python-format
msgid "%(relative)s ago"
msgstr "%(relative)s前"

#: trac/timeline/web_ui.py:302 trac/timeline/web_ui.py:362
#, python-format
msgid "See timeline at %(absolutetime)s"
msgstr "タイムラインで%(absolutetime)sを見る"

#: trac/timeline/web_ui.py:308 trac/web/chrome.py:907
#, python-format
msgid "at %(iso8601)s"
msgstr "%(iso8601)s"

#: trac/timeline/web_ui.py:310
#, python-format
msgid "on %(date)s"
msgstr "%(date)s"

#: trac/timeline/web_ui.py:318
#, python-format
msgid "See timeline %(relativetime)s ago"
msgstr "タイムラインで%(relativetime)s前を見る"

#. TRANSLATOR: ...want to see the 'other kinds of events' from... (link)
#: trac/timeline/web_ui.py:409
msgid "other kinds of events"
msgstr "他の履歴"

#: trac/timeline/web_ui.py:414
#, python-format
msgid "Event provider %(name)s failed for filters %(kinds)s: "
msgstr "フィルタ %(kinds)s でイベントプロバイダ %(name)s が失敗しました: "

#: trac/timeline/web_ui.py:417
#, python-format
msgid ""
"You may want to see the %(other_events)s from the Timeline or notify your"
" Trac administrator about the error (detailed information was written to "
"the log)."
msgstr ""
"タイムラインから%(other_events)sを参照してみるか、エラーを Trac 管理者に連絡してください "
"(エラーの詳細はログに出力されます)。"

#: trac/timeline/templates/timeline.html:29
msgid ""
"[1:View changes from [2:]] [3:]\n"
"        and [4:[5:] days back][6:]\n"
"        [7:done by [8:]]"
msgstr ""
"[1:表示期間 [2:]] [3:]\n"
"        から [4:[5:] 日前まで][6:]\n"
"        [7:更新者 [8:]]"

#: trac/timeline/templates/timeline.html:46
msgid "Today"
msgstr "本日"

#: trac/timeline/templates/timeline.html:46
msgid "Yesterday"
msgstr "昨日"

#: trac/timeline/templates/timeline.html:53
#, python-format
msgid "[1:%(time)s] %(title)s by %(author)s"
msgstr "[1:%(time)s] %(title)s (更新者 %(author)s)"

#: trac/timeline/templates/timeline.html:69
msgid ""
"[1:Note:] See [2:TracTimeline]\n"
"        for information about the timeline view."
msgstr "[1:※] 詳しい使い方は [2:TracTimeline] を参照してください。"

#: trac/upgrades/db28.py:72
#, python-format
msgid ""
"The upgrade of attachments was successful, but the old attachments "
"directory:\n"
"\n"
"  %(src_dir)s\n"
"\n"
"couldn't be removed, possibly due to the presence of files that weren't\n"
"referenced in the database. The error was:\n"
"\n"
"  %(exception)s\n"
"\n"
"This error can be ignored, but for keeping your environment clean you "
"should\n"
"backup any remaining files in that directory and remove it manually.\n"
msgstr ""
"添付ファイルのアップグレードが成功しました。ただし、旧添付ディレクトリ\n"
"\n"
"  %(src_dir)s\n"
"\n"
"が削除できませんでした。おそらく、データベースから参照しなくなったファイ\n"
"ルが存在しているのが原因です。エラーの内容は以下になります。\n"
"\n"
"  %(exception)s\n"
"\n"
"このエラーは無視できますが、残っているファイルをバックアップし手動でディ\n"
"レクトリを削除できるように環境を保持してあります。\n"

#: trac/upgrades/db28.py:87
#, python-format
msgid ""
"Unable to move attachment from:\n"
"\n"
"  %(old_path)s\n"
"\n"
"to:\n"
"\n"
"  %(new_path)s\n"
msgstr ""
"添付ファイルを移動できませんでした。\n"
"移動元:\n"
"\n"
"  %(old_path)s\n"
"\n"
"移動先:\n"
"\n"
"  %(new_path)s\n"

#: trac/upgrades/db30.py:40
msgid ""
"Notice: To enable the readonly wiki attribute, trac.ini must be manually\n"
"edited to add ReadonlyWikiPolicy to the list of permission_policies in\n"
"the [trac] section.\n"
"\n"
"For more details see: http://trac.edgewall.org/wiki/ReadonlyWikiPolicy\n"
msgstr ""
"お知らせ: Wiki の読み込み専用機能を有効にするには、trac.ini を手動で変更し ReadonlyWikiPolicy を [trac]"
" セクションの permission_policies に追加する必要があります。\n"
"\n"
"詳細は次を参照してください: http://trac.edgewall.org/wiki/ReadonlyWikiPolicy\n"

#: trac/util/datefmt.py:123
#, python-format
msgid "%(num)d year"
msgid_plural "%(num)d years"
msgstr[0] "%(num)d年"

#: trac/util/datefmt.py:124
#, python-format
msgid "%(num)d month"
msgid_plural "%(num)d months"
msgstr[0] "%(num)dヵ月"

#: trac/util/datefmt.py:125
#, python-format
msgid "%(num)d week"
msgid_plural "%(num)d weeks"
msgstr[0] "%(num)d週"

#: trac/util/datefmt.py:126
#, python-format
msgid "%(num)d day"
msgid_plural "%(num)d days"
msgstr[0] "%(num)d日"

#: trac/util/datefmt.py:127
#, python-format
msgid "%(num)d hour"
msgid_plural "%(num)d hours"
msgstr[0] "%(num)d時間"

#: trac/util/datefmt.py:128
#, python-format
msgid "%(num)d minute"
msgid_plural "%(num)d minutes"
msgstr[0] "%(num)d分"

#: trac/util/datefmt.py:147
#, python-format
msgid "%(num)i second"
msgid_plural "%(num)i seconds"
msgstr[0] "%(num)i秒"

#: trac/util/datefmt.py:502
#, python-format
msgid ""
"\"%(date)s\" is an invalid date, or the date format is not known. Try "
"\"%(hint)s\" or \"%(isohint)s\" instead."
msgstr ""
"\"%(date)s\" は間違っているか、日付書式が不明です。代わりに \"%(hint)s\" または \"%(isohint)s\" "
"を試してください。"

#: trac/util/datefmt.py:504
#, python-format
msgid ""
"\"%(date)s\" is an invalid date, or the date format is not known. Try "
"\"%(hint)s\" instead."
msgstr "\"%(date)s\" は間違っているか、日付書式が不明です。代わりに \"%(hint)s\" を試してください。"

#: trac/util/datefmt.py:507 trac/util/datefmt.py:515
msgid "Invalid Date"
msgstr "不正な日付"

#: trac/util/datefmt.py:513
#, python-format
msgid ""
"The date \"%(date)s\" is outside valid range. Try a date closer to "
"present time."
msgstr "日付 \"%(date)s\" は正常な範囲にありません。存在する日付にしてください。"

#: trac/util/presentation.py:266
#, python-format
msgid "%(last)d of %(total)d"
msgstr "%(total)d件中%(last)d件目"

#: trac/util/presentation.py:268
#, python-format
msgid "%(start)d - %(stop)d of %(total)d"
msgstr "%(total)d件中%(start)d件目～%(stop)d件目"

#: trac/versioncontrol/admin.py:113
msgid "Alias"
msgstr "エイリアス"

#: trac/versioncontrol/admin.py:113
#: trac/versioncontrol/templates/admin_repositories.html:139
msgid "Directory"
msgstr "ディレクトリ"

#: trac/versioncontrol/admin.py:119
msgid "Cannot synchronize a single revision on multiple repositories"
msgstr "複数のリポジトリのリビジョンに同期できません"

#: trac/versioncontrol/admin.py:127 trac/versioncontrol/admin.py:194
#: trac/versioncontrol/web_ui/browser.py:354
#: trac/versioncontrol/web_ui/changeset.py:248
#: trac/versioncontrol/web_ui/changeset.py:1073
#: trac/versioncontrol/web_ui/log.py:97 trac/versioncontrol/web_ui/log.py:425
#, python-format
msgid "Repository '%(repo)s' not found"
msgstr "リポジトリ '%(repo)s' が見つかりません"

#: trac/versioncontrol/admin.py:131
#, python-format
msgid "%(rev)s resynced on %(reponame)s."
msgstr "%(reponame)s の %(rev)s に再同期しました。"

#: trac/versioncontrol/admin.py:137
#, python-format
msgid "Resyncing repository history for %(reponame)s... "
msgstr "リポジトリ %(reponame)s の履歴を再同期します… "

#: trac/versioncontrol/admin.py:143
#, python-format
msgid "%(num)s revision cached."
msgid_plural "%(num)s revisions cached."
msgstr[0] "%(num)s リビジョンをキャッシュしました。"

#: trac/versioncontrol/admin.py:145
msgid "Done."
msgstr "終了しました。"

#: trac/versioncontrol/admin.py:180
msgid "Version Control"
msgstr "バージョンコントロール"

#: trac/versioncontrol/admin.py:181
#: trac/versioncontrol/templates/admin_repositories.html:20
msgid "Repositories"
msgstr "リポジトリ"

#: trac/versioncontrol/admin.py:219 trac/versioncontrol/admin.py:268
#, python-format
msgid "You should now run %(resync)s to synchronize Trac with the repository."
msgstr "Trac をリポジトリと同期させるために %(resync)s を実行してください。"

#: trac/versioncontrol/admin.py:224
#, python-format
msgid "You may have to run %(resync)s to synchronize Trac with the repository."
msgstr "Trac をリポジトリと同期させるために %(resync)s を実行しなければならないかも知れません。"

#: trac/versioncontrol/admin.py:232
#, python-format
msgid ""
"You will need to update your post-commit hook to call %(cset_added)s with"
" the new repository name."
msgstr "新しいリポジトリの名前で %(cset_added)s を呼び出すように post-commit フックを修正する必要があります。"

#: trac/versioncontrol/admin.py:254
msgid "Missing arguments to add a repository."
msgstr "リポジトリを追加するにはパラメータが足りません。"

#: trac/versioncontrol/admin.py:261 trac/versioncontrol/api.py:263
#, python-format
msgid "The repository \"%(name)s\" already exists."
msgstr "リポジトリ \"%(name)s\" はすでに存在しています。"

#: trac/versioncontrol/admin.py:264
#, python-format
msgid "The repository \"%(name)s\" has been added."
msgstr "リポジトリ \"%(name)s\" を追加しました。"

#: trac/versioncontrol/admin.py:274
#, python-format
msgid ""
"You should also set up a post-commit hook on the repository to call "
"%(cset_added)s for each committed changeset."
msgstr "コミットごとに %(cset_added)s を呼ぶようにリポジトリの post-commit フックを設定してください。"

#: trac/versioncontrol/admin.py:289
#, python-format
msgid "The alias \"%(name)s\" already exists."
msgstr "エイリアス \"%(name)s\" はすでに存在しています。"

#: trac/versioncontrol/admin.py:292
#, python-format
msgid "The alias \"%(name)s\" has been added."
msgstr "エイリアス \"%(name)s\" を追加しました。"

#: trac/versioncontrol/admin.py:295
msgid "Missing arguments to add an alias."
msgstr "エイリアスを追加するにはパラメータが足りません。"

#: trac/versioncontrol/admin.py:308
msgid "The selected repositories have been removed."
msgstr "選択したリポジトリを解除しました。"

#: trac/versioncontrol/admin.py:311
msgid "No repositories were selected."
msgstr "リポジトリを選択していません。"

#: trac/versioncontrol/admin.py:352
msgid "The repository directory must be an absolute path."
msgstr "リポジトリディレクトリは絶対パスでなければなりません。"

#: trac/versioncontrol/admin.py:361
#, python-format
msgid ""
"The repository directory must be located below one of the following "
"directories: %(dirs)s"
msgstr "リポジトリディレクトリは次にあげるディレクトリのどれかの中になければなりません: %(dirs)s"

#: trac/versioncontrol/api.py:35
#: trac/versioncontrol/templates/admin_repositories.html:35
#: trac/versioncontrol/templates/admin_repositories.html:48
#: trac/versioncontrol/templates/admin_repositories.html:149
#: trac/versioncontrol/templates/admin_repositories.html:151
#: trac/versioncontrol/web_ui/browser.py:953
#: trac/versioncontrol/web_ui/changeset.py:842
#: trac/versioncontrol/web_ui/changeset.py:984
msgid "(default)"
msgstr "(デフォルト)"

#: trac/versioncontrol/api.py:190
#, python-format
msgid "Invalid key \"%(key)s\""
msgstr "不正なキーです: \"%(key)s\""

#: trac/versioncontrol/api.py:197
#, python-format
msgid "You should now run \"repository resync %(name)s\"."
msgstr "\"repository resync %(name)s\" を実行してください。"

#: trac/versioncontrol/api.py:200
#, python-format
msgid "You may have to run \"repository resync %(name)s\"."
msgstr "\"repository resync %(name)s\" を実行しなければならないかも知れません。"

#: trac/versioncontrol/api.py:208 trac/versioncontrol/api.py:272
msgid "The repository directory must be absolute"
msgstr "リポジトリディレクトリは絶対パスでなければなりません"

#: trac/versioncontrol/api.py:213
#, python-format
msgid "The repository type '%(type)s' is not supported"
msgstr "リポジトリ '%(type)s' はサポートしていません"

#: trac/versioncontrol/api.py:365
#, python-format
msgid ""
"Can't synchronize with repository \"%(name)s\" (%(error)s). Look in the "
"Trac log for more information."
msgstr "リポジトリ \"%(name)s\" との同期ができません (%(error)s)。詳細は Trac のログを参照してください"

#: trac/versioncontrol/api.py:372
#, python-format
msgid ""
"Failed to sync with repository \"%(name)s\": %(error)s; repository "
"information may be out of date. Look in the Trac log for more information"
" including mitigation strategies."
msgstr ""
"リポジトリ \"%(name)s\" との同期に失敗しました: %(error)s; "
"リポジトリのデータは最新でない可能性があります。詳細と軽減する方法については Trac のログを参照してください。"

#: trac/versioncontrol/api.py:401
#, python-format
msgid "Changeset %(rev)s in %(repo)s"
msgstr "チェンジセット %(rev)s (%(repo)s)"

#: trac/versioncontrol/api.py:403
#, python-format
msgid "Changeset %(rev)s"
msgstr "チェンジセット %(rev)s"

#: trac/versioncontrol/api.py:413
msgid "directory"
msgstr "ディレクトリ"

#: trac/versioncontrol/api.py:415
msgid "file"
msgstr "ファイル"

#: trac/versioncontrol/api.py:417
#, python-format
msgid " at version %(rev)s"
msgstr " バージョン %(rev)s"

#: trac/versioncontrol/api.py:419
msgid "path"
msgstr "パス"

#: trac/versioncontrol/api.py:422
#, python-format
msgid " in %(repo)s"
msgstr " (%(repo)s)"

#. TRANSLATOR: file /path/to/file.py at version 13 in reponame
#: trac/versioncontrol/api.py:424
#, python-format
msgid "%(kind)s %(id)s%(at_version)s%(in_repo)s"
msgstr "%(kind)s %(id)s%(at_version)s%(in_repo)s"

#: trac/versioncontrol/api.py:428
msgid "Default repository"
msgstr "デフォルトリポジトリ"

#: trac/versioncontrol/api.py:429
#, python-format
msgid "Repository %(repo)s"
msgstr "リポジトリ %(repo)s"

#: trac/versioncontrol/api.py:741
#, python-format
msgid "Unsupported version control system \"%(name)s\": %(error)s"
msgstr "サポートしていないバージョン管理システム \"%(name)s\": \"%(error)s\""

#: trac/versioncontrol/api.py:744
#, python-format
msgid ""
"Unsupported version control system \"%(name)s\": Can't find an "
"appropriate component, maybe the corresponding plugin was not enabled? "
msgstr ""
"サポートしていないバージョン管理システム \"%(name)s\": "
"適切なコンポーネントを見つけることができません。対応するプラグインは、有効になっていますか? "

#: trac/versioncontrol/api.py:752
#, python-format
msgid "No changeset %(rev)s in the repository"
msgstr "チェンジセット %(rev)s がリポジトリに存在しません"

#: trac/versioncontrol/api.py:754
msgid "No such changeset"
msgstr "チェンジセットが存在しません"

#: trac/versioncontrol/api.py:760
#, python-format
msgid "No node %(path)s at revision %(rev)s"
msgstr "リビジョン %(rev)s に %(path)s はありません"

#: trac/versioncontrol/api.py:762
#, python-format
msgid "%(msg)s: No node %(path)s at revision %(rev)s"
msgstr "%(msg)s: リビジョン %(rev)s に %(path)s はありません"

#: trac/versioncontrol/api.py:764
msgid "No such node"
msgstr "ノードが存在しません"

#: trac/versioncontrol/cache.py:241
#, python-format
msgid ""
"The repository directory has changed, you should resynchronize the "
"repository with: trac-admin $ENV repository resync '%(reponame)s'"
msgstr ""
"リポジトリのディレクトリを変更しました。次のコマンドでリポジトリの同期を行ってください: trac-admin $ENV repository "
"resync '%(reponame)s'"

#: trac/versioncontrol/svn_authz.py:71
#, python-format
msgid "Line %(lineno)d: Entry before first section header"
msgstr "行 %(lineno)d: 最初のセクションヘッダの前のエントリ"

#: trac/versioncontrol/svn_authz.py:75
#, python-format
msgid "Line %(lineno)d: Invalid entry"
msgstr "行 %(lineno)d: 不正なエントリ"

#: trac/versioncontrol/templates/admin_repositories.html:29
msgid "Manage Repositories"
msgstr "リポジトリの管理"

#: trac/versioncontrol/templates/admin_repositories.html:39
msgid "Default:"
msgstr "デフォルト:"

#: trac/versioncontrol/templates/admin_repositories.html:45
msgid "Repository:"
msgstr "リポジトリ:"

#: trac/versioncontrol/templates/admin_repositories.html:60
msgid "Modify Repository:"
msgstr "リポジトリの変更:"

#: trac/versioncontrol/templates/admin_repositories.html:61
msgid "View Repository:"
msgstr "リポジトリの参照:"

#: trac/versioncontrol/templates/admin_repositories.html:62
msgid ""
"[1:Note:]\n"
"            This repository is defined in [2:[3:trac.ini]]\n"
"            and cannot be edited on this page."
msgstr ""
"[1:※]\n"
"このリポジトリは [2:[3:trac.ini]] で設定しているため、このページでは変更できません。"

#: trac/versioncontrol/templates/admin_repositories.html:77
#: trac/versioncontrol/templates/admin_repositories.html:113
msgid "Directory:"
msgstr "ディレクトリ:"

#: trac/versioncontrol/templates/admin_repositories.html:86
msgid "Hide from repository index"
msgstr "リポジトリ一覧に表示しない"

#: trac/versioncontrol/templates/admin_repositories.html:107
msgid "Add Repository:"
msgstr "リポジトリの追加:"

#: trac/versioncontrol/templates/admin_repositories.html:124
msgid "Add Alias:"
msgstr "エイリアスの追加:"

#: trac/versioncontrol/templates/admin_repositories.html:139
msgid "Revision"
msgstr "リビジョン"

#: trac/versioncontrol/templates/admin_repositories.html:154
#, python-format
msgid "Alias of %(repo)s"
msgstr "%(repo)s のエイリアス"

#: trac/versioncontrol/templates/admin_repositories.html:161
msgid "Refresh"
msgstr "再読み込み"

#: trac/versioncontrol/templates/browser.html:23
#, python-format
msgid "%(basename)s in %(dirname)s"
msgstr "%(dirname)s の %(basename)s"

#: trac/versioncontrol/templates/browser.html:65
msgid "Default Repository"
msgstr "デフォルトリポジトリ"

#: trac/versioncontrol/templates/browser.html:72
msgid "Show the diff against a specific revision"
msgstr "指定のリビジョンに対して差分を表示する"

#: trac/versioncontrol/templates/browser.html:73
msgid "View diff against:"
msgstr "次に対して差分を表示:"

#: trac/versioncontrol/templates/browser.html:86
msgid "Hint: clear the field to view latest revision"
msgstr "※ 最新リビジョンを見るにはこの項目を空にします"

#: trac/versioncontrol/templates/browser.html:86
msgid "View revision:"
msgstr "リビジョン指定:"

#: trac/versioncontrol/templates/browser.html:96
msgid "Visit:"
msgstr "ジャンプ:"

#: trac/versioncontrol/templates/browser.html:104
msgid "Go!"
msgstr "移動"

#: trac/versioncontrol/templates/browser.html:104
msgid "Jump to the chosen preselected path"
msgstr "選択されたパスにジャンプします"

#: trac/versioncontrol/templates/browser.html:110
#: trac/versioncontrol/templates/revisionlog.html:189
msgid "Branch head"
msgstr "ブランチの先頭"

#: trac/versioncontrol/templates/browser.html:110
#: trac/versioncontrol/templates/revisionlog.html:189
msgid "Branch"
msgstr "ブランチ"

#: trac/versioncontrol/templates/browser.html:113
#: trac/versioncontrol/templates/revisionlog.html:192
msgid "Tag"
msgstr "タグ"

#: trac/versioncontrol/templates/browser.html:124
msgid "Parent Directory"
msgstr "親ディレクトリ"

#: trac/versioncontrol/templates/browser.html:130
msgid "No files found"
msgstr "一致するものが見つかりませんでした。"

#: trac/versioncontrol/templates/browser.html:138
#: trac/wiki/templates/wiki_edit.html:150 trac/wiki/templates/wiki_view.html:45
msgid "Revision info"
msgstr "リビジョン情報"

#: trac/versioncontrol/templates/browser.html:150
#: trac/versioncontrol/templates/browser.html:158
#: trac/versioncontrol/templates/path_links.html:42
#, python-format
msgid "View changeset %(rev)s"
msgstr "チェンジセット %(rev)s 参照"

#: trac/versioncontrol/templates/browser.html:147
#, python-format
msgid ""
"[1:Last change]\n"
"                  on this file since %(stickyrev)s was\n"
"                  [2:%(rev)s],\n"
"                  checked in by %(author)s, %(age)s"
msgstr ""
"このファイルの %(stickyrev)s 以降における[1:最終更新内容]は [2:%(rev)s] で %(author)s が "
"%(age)s に更新しました"

#: trac/versioncontrol/templates/browser.html:155
#, python-format
msgid ""
"[1:Last change]\n"
"                  on this file was\n"
"                  [2:%(rev)s],\n"
"                  checked in by %(author)s, %(age)s"
msgstr "このファイルの[1:最終更新内容]は [2:%(rev)s] で %(author)s が %(age)s に更新しました"

#: trac/versioncontrol/templates/browser.html:190
#, python-format
msgid "Property [1:%(name)s] set to %(value)s"
msgstr "プロパティ [1:%(name)s] が %(value)s に設定"

#: trac/versioncontrol/templates/browser.html:196
#, python-format
msgid ""
"[1:\n"
"            [2:File size:]\n"
"            [3:%(size)s]\n"
"          ]"
msgstr "[1:[2:ファイルサイズ:] [3:%(size)s]]"

#: trac/versioncontrol/templates/browser.html:210
msgid "Repository Index"
msgstr "リポジトリ一覧"

#: trac/versioncontrol/templates/browser.html:227
msgid "View changes..."
msgstr "変更箇所を見る..."

#: trac/versioncontrol/templates/browser.html:227
msgid "Select paths and revs for Diff"
msgstr "差分をとるパスとリビジョンを指定します"

#: trac/versioncontrol/templates/browser.html:232
msgid ""
"[1:Note:] See [2:TracBrowser]\n"
"        for help on using the repository browser."
msgstr "[1:※] 詳しい使い方は [2:TracBrowser] を参照してください。"

#: trac/versioncontrol/templates/changeset.html:46
#: trac/versioncontrol/templates/changeset.html:56
#: trac/versioncontrol/templates/changeset.html:58
#: trac/versioncontrol/templates/changeset.html:68
#: trac/versioncontrol/templates/changeset.html:78
#: trac/versioncontrol/templates/changeset.html:80
msgid "Show full changeset"
msgstr "チェンジセット全体を表示する"

#: trac/versioncontrol/templates/changeset.html:47
#: trac/versioncontrol/templates/changeset.html:50
#: trac/versioncontrol/templates/changeset.html:55
#: trac/versioncontrol/templates/changeset.html:57
#: trac/versioncontrol/templates/changeset.html:69
#: trac/versioncontrol/templates/changeset.html:72
#: trac/versioncontrol/templates/changeset.html:77
#: trac/versioncontrol/templates/changeset.html:79
#: trac/versioncontrol/templates/changeset.html:115
msgid "Show entry in browser"
msgstr "ブラウザで表示する"

#: trac/versioncontrol/templates/changeset.html:45
#, python-format
msgid ""
"Changeset [1:%(new_rev)s] in %(reponame)s\n"
"              for [2:%(new_path)s]"
msgstr "チェンジセット [1:%(new_rev)s] (%(reponame)s、[2:%(new_path)s])"

#: trac/versioncontrol/templates/changeset.html:51
#: trac/versioncontrol/templates/changeset.html:73
msgid "Show revision log"
msgstr "更新履歴を表示する"

#: trac/versioncontrol/templates/changeset.html:49
#, python-format
msgid ""
"Changes in [1:%(new_path)s]\n"
"              [2:\\[%(old_rev)s:%(new_rev)s\\]] in %(reponame)s"
msgstr "[1:%(new_path)s] [2:\\[%(old_rev)s:%(new_rev)s\\]] (%(reponame)s) の変更"

#: trac/versioncontrol/templates/changeset.html:53
#, python-format
msgid ""
"Changes in %(reponame)s\n"
"              from [1:%(old_path)s]\n"
"              at [2:r%(old_rev)s]\n"
"              to [3:%(new_path)s]\n"
"              at [4:r%(new_rev)s]"
msgstr ""
"%(reponame)s [1:%(old_path)s] [2:r%(old_rev)s] から [3:%(new_path)s] "
"[4:r%(new_rev)s] の変更"

#: trac/versioncontrol/templates/changeset.html:60
#, python-format
msgid "Changeset [1:%(new_rev)s] in %(reponame)s"
msgstr "チェンジセット [1:%(new_rev)s] (%(reponame)s)"

#: trac/versioncontrol/templates/changeset.html:67
#, python-format
msgid ""
"Changeset [1:%(new_rev)s]\n"
"              for [2:%(new_path)s]"
msgstr "チェンジセット [1:%(new_rev)s] ([2:%(new_path)s])"

#: trac/versioncontrol/templates/changeset.html:71
#, python-format
msgid ""
"Changes in [1:%(new_path)s]\n"
"              [2:\\[%(old_rev)s:%(new_rev)s\\]]"
msgstr "[1:%(new_path)s] [2:\\[%(old_rev)s:%(new_rev)s\\]] の変更"

#: trac/versioncontrol/templates/changeset.html:75
#, python-format
msgid ""
"Changes\n"
"              from [1:%(old_path)s]\n"
"              at [2:r%(old_rev)s]\n"
"              to [3:%(new_path)s]\n"
"              at [4:r%(new_rev)s]"
msgstr "[1:%(old_path)s] [2:r%(old_rev)s] から [3:%(new_path)s] [4:r%(new_rev)s] の変更"

#: trac/versioncontrol/templates/changeset.html:82
#, python-format
msgid "Changeset [1:%(new_rev)s]"
msgstr "チェンジセット [1:%(new_rev)s]"

#: trac/versioncontrol/templates/changeset.html:111
#, python-format
msgid "Show what was removed (content at revision %(old_rev)s)"
msgstr "削除された項目を表示する (リビジョン %(old_rev)s)"

#: trac/versioncontrol/templates/changeset.html:116
msgid "(root)"
msgstr "(ルート)"

#: trac/versioncontrol/templates/changeset.html:122
#, python-format
msgid "Show original file (revision %(old_rev)s)"
msgstr "元のファイルを表示する (リビジョン %(old_rev)s)"

#: trac/versioncontrol/templates/changeset.html:121
#, python-format
msgid ""
"(%(kind)s from [1:\n"
"                %(old_path)s])"
msgstr "([1:%(old_path)s] から%(kind)s)"

#: trac/versioncontrol/templates/changeset.html:129
#: trac/versioncontrol/templates/changeset.html:132
msgid "Show differences"
msgstr "差分を表示する"

#: trac/versioncontrol/templates/changeset.html:129
msgid "view diffs"
msgstr "差分表示"

#: trac/versioncontrol/templates/changeset.html:132
#, python-format
msgid "%(num)d diff"
msgid_plural "%(num)d diffs"
msgstr[0] "%(num)d個の差分"

#: trac/versioncontrol/templates/changeset.html:135
#, python-format
msgid "%(num)d prop"
msgid_plural "%(num)d props"
msgstr[0] "%(num)d個のプロパティ"

#: trac/versioncontrol/templates/changeset.html:139
msgid "Show previous version in browser"
msgstr "前のバージョンをブラウザで表示する"

#: trac/versioncontrol/templates/changeset.html:149
msgid "(less than one hour ago)"
msgstr "(1時間未満)"

#: trac/versioncontrol/templates/changeset.html:150
#, python-format
msgid "(%(age)s ago)"
msgstr "(%(age)s前)"

#: trac/versioncontrol/templates/changeset.html:164
msgid "Message:"
msgstr "ログメッセージ:"

#: trac/versioncontrol/templates/changeset.html:176
msgid "Location:"
msgstr "場所:"

#: trac/versioncontrol/templates/changeset.html:180
msgid "File:"
msgid_plural "Files:"
msgstr[0] "ファイル:"

#: trac/versioncontrol/templates/changeset.html:180
msgid "(No files)"
msgstr "(ファイルなし)"

#: trac/versioncontrol/templates/changeset.html:185
#, python-format
msgid "%(num)d added"
msgid_plural "%(num)d added"
msgstr[0] "%(num)d個の追加"

#: trac/versioncontrol/templates/changeset.html:186
#, python-format
msgid "%(num)d deleted"
msgid_plural "%(num)d deleted"
msgstr[0] "%(num)d個の削除"

#: trac/versioncontrol/templates/changeset.html:187
#, python-format
msgid "%(num)d edited"
msgid_plural "%(num)d edited"
msgstr[0] "%(num)d個の更新"

#: trac/versioncontrol/templates/changeset.html:188
#, python-format
msgid "%(num)d copied"
msgid_plural "%(num)d copied"
msgstr[0] "%(num)d個のコピー"

#: trac/versioncontrol/templates/changeset.html:189
#, python-format
msgid "%(num)d moved"
msgid_plural "%(num)d moved"
msgstr[0] "%(num)d個の移動"

#: trac/versioncontrol/templates/changeset.html:195
#: trac/versioncontrol/templates/revisionlog.txt:12
msgid "added"
msgstr "追加"

#: trac/versioncontrol/templates/changeset.html:196
#: trac/versioncontrol/templates/revisionlog.txt:12
msgid "deleted"
msgstr "削除"

#: trac/versioncontrol/templates/changeset.html:197
#: trac/versioncontrol/templates/revisionlog.txt:12
msgid "copied"
msgstr "コピー"

#: trac/versioncontrol/templates/changeset.html:198
#: trac/versioncontrol/templates/revisionlog.txt:12
msgid "moved"
msgstr "移動"

#: trac/versioncontrol/templates/changeset.html:221
msgid ""
"[1:Note:] See [2:TracChangeset]\n"
"          for help on using the changeset viewer."
msgstr ""
"[1:※] 詳しい使い方は\n"
"[2:TracChangeset] を参照してください。"

#: trac/versioncontrol/templates/diff_form.html:20
#: trac/versioncontrol/templates/diff_form.html:31
msgid "Prepare Diff"
msgstr "差分表示の指定"

#: trac/versioncontrol/templates/diff_form.html:37
msgid "Select the base and the target for the diff:"
msgstr "差分を取る元と対象を指定して下さい:"

#: trac/versioncontrol/templates/diff_form.html:40
msgid "From:"
msgstr "元のパス:"

#: trac/versioncontrol/templates/diff_form.html:44
#: trac/versioncontrol/templates/diff_form.html:54
msgid "at revision:"
msgstr "リビジョン:"

#: trac/versioncontrol/templates/diff_form.html:50
msgid "To:"
msgstr "対象のパス:"

#: trac/versioncontrol/templates/diff_form.html:60
msgid ""
"For either path, you can start typing the path and will be\n"
"              presented a list of existing directories and files to "
"select\n"
"              from. Select an entry by clicking on it, or by using the\n"
"              up/down cursor keys and hitting tab."
msgstr ""
"2つのパス指定欄では文字を入力すると合致する既存のディレクトリあるいはファイルの候補がポップアップ表示されます。\n"
"その中から目的のものをクリックするか、カーソルキーで選択後にタブキーを押すことで選択することができます。"

#: trac/versioncontrol/templates/diff_form.html:72
msgid ""
"[1:Note:] See\n"
"        [2:TracChangeset]\n"
"        for help on using the diff feature."
msgstr ""
"[1:※] 詳しい使い方は\n"
"[2:TracChangeset] を参照してください。"

#: trac/versioncontrol/templates/dir_entries.html:23
msgid "View Directory"
msgstr "ディレクトリの表示"

#: trac/versioncontrol/templates/dir_entries.html:23
msgid "View File"
msgstr "ファイルの表示"

#: trac/versioncontrol/templates/dir_entries.html:29
#: trac/versioncontrol/templates/repository_index.html:33
#: trac/versioncontrol/web_ui/browser.py:865
msgid "Download as Zip archive"
msgstr "Zip 書庫でダウンロード"

#: trac/versioncontrol/templates/dir_entries.html:33
#: trac/versioncontrol/templates/repository_index.html:37
msgid "View Revision Log"
msgstr "更新履歴の表示"

#: trac/versioncontrol/templates/dir_entries.html:34
#: trac/versioncontrol/templates/repository_index.html:38
msgid "View Changeset"
msgstr "チェンジセットの表示"

#: trac/versioncontrol/templates/dirlist_thead.html:20
#: trac/versioncontrol/templates/revisionlog.html:120
#: trac/versioncontrol/web_ui/browser.py:873
msgid "Rev"
msgstr "Rev"

#: trac/versioncontrol/templates/dirlist_thead.html:23
#: trac/versioncontrol/web_ui/browser.py:474
msgid "Last Change"
msgstr "最終更新内容"

#: trac/versioncontrol/templates/path_links.html:27
msgid "Go to repository index"
msgstr "リポジトリ一覧に移動する"

#: trac/versioncontrol/templates/path_links.html:27
msgid "Go to repository root"
msgstr "リポジトリのルートに移動する"

#: trac/versioncontrol/templates/path_links.html:36
#, python-format
msgid "View %(name)s"
msgstr "%(name)s 参照"

#: trac/versioncontrol/templates/repository_index.html:26
msgid "View Root Directory"
msgstr "ルートディレクトリに移動"

#: trac/versioncontrol/templates/revisionlog.html:20
msgid "(log)"
msgstr "(ログ)"

#: trac/versioncontrol/templates/revisionlog.html:46
msgid "Revision Log Mode:"
msgstr "更新履歴の表示"

#: trac/versioncontrol/templates/revisionlog.html:50
msgid "Stop on copy"
msgstr "コピーされた時点まで"

#: trac/versioncontrol/templates/revisionlog.html:56
msgid "Follow copies"
msgstr "コピー元をたどる"

#: trac/versioncontrol/templates/revisionlog.html:62
msgid "Show only adds and deletes"
msgstr "追加と削除だけ"

#: trac/versioncontrol/templates/revisionlog.html:67
msgid ""
"[1:\n"
"              View log starting at\n"
"              [2:]\n"
"            ]\n"
"            [3:\n"
"              and back to\n"
"              [4:]\n"
"            ]"
msgstr "[1:リビジョン[2:]][3:から[4:]までのログを表示]"

#: trac/versioncontrol/templates/revisionlog.html:77
msgid ""
"[1:\n"
"              Show at most\n"
"              [2:]\n"
"              revisions per page.\n"
"            ]"
msgstr "[1:1ページあたり最大[2:]リビジョンを表示]"

#: trac/versioncontrol/templates/revisionlog.html:85
msgid "Show full log messages"
msgstr "ログメッセージ全体を表示"

#: trac/versioncontrol/templates/revisionlog.html:103
msgid "Copied or renamed"
msgstr "コピーまたは名前の変更"

#: trac/versioncontrol/templates/revisionlog.html:111
#: trac/versioncontrol/templates/revisionlog.html:214
msgid "Diff from Old Revision to New Revision (as selected in the Diff column)"
msgstr "差分列で選択した2つのリビジョンを比較する"

#: trac/versioncontrol/templates/revisionlog.html:117
msgid "Graph"
msgstr "グラフ"

#: trac/versioncontrol/templates/revisionlog.html:118
msgid "Old / New"
msgstr "古 / 新"

#: trac/versioncontrol/templates/revisionlog.html:118
msgid "Diff"
msgstr "差分"

#: trac/versioncontrol/templates/revisionlog.html:121
msgid "Age"
msgstr "時期"

#: trac/versioncontrol/templates/revisionlog.html:123
msgid "Log Message"
msgstr "ログメッセージ"

#: trac/versioncontrol/templates/revisionlog.html:131
msgid "No revisions found"
msgstr "一致するものが見つかりませんでした。"

#: trac/versioncontrol/templates/revisionlog.html:145
#, python-format
msgid "copied from [1:%(path)s]:"
msgstr "[1:%(path)s] からのコピー:"

#: trac/versioncontrol/templates/revisionlog.html:152
#, python-format
msgid "From [%(rev)s]"
msgstr "[%(rev)s] から"

#: trac/versioncontrol/templates/revisionlog.html:155
#, python-format
msgid "To [%(rev)s]"
msgstr "[%(rev)s] まで"

#: trac/versioncontrol/templates/revisionlog.html:161
msgid "View log starting at this revision"
msgstr "このリビジョン以前のログを表示する"

#: trac/versioncontrol/templates/revisionlog.html:168
#, python-format
msgid "Browse at revision %(rev)s"
msgstr "リビジョン %(rev)s を表示する"

#: trac/versioncontrol/templates/revisionlog.html:172
#, python-format
msgid "View removal changeset [%(rev)s]"
msgstr "削除のチェンジセット [%(rev)s] を表示する"

#: trac/versioncontrol/templates/revisionlog.html:174
#, python-format
msgid "View changeset [%(rev)s] restricted to %(path)s"
msgstr "%(path)s に限定してチェンジセット [%(rev)s] を表示する"

#: trac/versioncontrol/templates/revisionlog.html:219
msgid ""
"[1:Note:] See [2:TracRevisionLog]\n"
"        for help on using the revision log."
msgstr "[1:※] 詳しい使い方は [2:TracRevisionLog] を参照してください。"

#: trac/versioncontrol/templates/revisionlog.txt:2
#, python-format
msgid "ChangeLog for %(path)s in %(repo)s"
msgstr "変更履歴: %(path)s (%(repo)s)"

#: trac/versioncontrol/templates/revisionlog.txt:2
#, python-format
msgid "ChangeLog for %(path)s"
msgstr "変更履歴: %(path)s"

#: trac/versioncontrol/templates/revisionlog.txt:4
#, python-format
msgid "Generated by Trac %(version)s"
msgstr "Trac %(version)s により生成されました"

#: trac/versioncontrol/web_ui/browser.py:300
msgid "Browse Source"
msgstr "リポジトリブラウザ"

#: trac/versioncontrol/web_ui/browser.py:378
msgid "Invalid changeset number"
msgstr "不正なチェンジセット番号"

#: trac/versioncontrol/web_ui/browser.py:415
msgid "No viewable repositories"
msgstr "参照可能なリポジトリはありません"

#: trac/versioncontrol/web_ui/browser.py:417
#, python-format
msgid "No node %(path)s"
msgstr "%(path)s はありません"

#: trac/versioncontrol/web_ui/browser.py:457
#: trac/versioncontrol/web_ui/browser.py:467
#, python-format
msgid "Revision %(num)s"
msgstr "リビジョン %(num)s"

#: trac/versioncontrol/web_ui/browser.py:468
msgid "Previous Revision"
msgstr "前のリビジョン"

#: trac/versioncontrol/web_ui/browser.py:468
msgid "Next Revision"
msgstr "次のリビジョン"

#: trac/versioncontrol/web_ui/browser.py:469
msgid "Latest Revision"
msgstr "最新リビジョン"

#: trac/versioncontrol/web_ui/browser.py:473
#: trac/versioncontrol/web_ui/log.py:322
msgid "Parent directory"
msgstr "親ディレクトリ"

#: trac/versioncontrol/web_ui/browser.py:480
msgid "Normal"
msgstr "通常表示"

#: trac/versioncontrol/web_ui/browser.py:481
msgid "View file without annotations"
msgstr "注釈なしでファイルを表示する"

#: trac/versioncontrol/web_ui/browser.py:486
msgid "Blame"
msgstr "注釈履歴"

#: trac/versioncontrol/web_ui/browser.py:487
msgid ""
"Annotate each line with the last changed revision (this can be time "
"consuming...)"
msgstr "各行に変更されたりビジョンを注釈として付け加えます(時間がかかります)"

#: trac/versioncontrol/web_ui/browser.py:494
msgid "Revision Log"
msgstr "更新履歴"

#: trac/versioncontrol/web_ui/browser.py:500
msgid "Repository URL"
msgstr "リポジトリ URL"

#: trac/versioncontrol/web_ui/browser.py:630
#: trac/versioncontrol/web_ui/changeset.py:362
msgid "Zip Archive"
msgstr "Zip 書庫"

#: trac/versioncontrol/web_ui/browser.py:653
msgid "Path not available for download"
msgstr "ダウンロードが利用可能なパスではありません"

#: trac/versioncontrol/web_ui/browser.py:873
msgid "Revision in which the line changed"
msgstr "各行が更新されたリビジョン"

#: trac/versioncontrol/web_ui/browser.py:888
msgid ""
"Display the list of available repositories.\n"
"\n"
"Can be given the following named arguments:\n"
"\n"
"  ''format''::\n"
"    Select the rendering format:\n"
"    - ''compact'' produces a comma-separated list of repository prefix\n"
"      names (default)\n"
"    - ''list'' produces a description list of repository prefix names\n"
"    - ''table'' produces a table view, similar to the one visible in\n"
"      the ''Browse View'' page\n"
"  ''glob''::\n"
"    Do a glob-style filtering on the repository names (defaults to '*')\n"
"  ''order''::\n"
"    Order repositories by the given column (one of \"name\", \"date\" or\n"
"    \"author\")\n"
"  ''desc''::\n"
"    When set to 1, order by descending order\n"
"\n"
"(''since 0.12'')"
msgstr ""
"利用可能なリポジトリの一覧を表示します。\n"
"\n"
"次の名前付き引数を指定できます。\n"
"\n"
"  ''format''::\n"
"    表示するフォーマットを選択します。\n"
"    - ''compact'' はリポジトリのプレフィックス名をカンマ区切りで表示します (デフォルト)\n"
"    - ''list'' はリポジトリのプレフィックス名を一覧表示します\n"
"    - ''table'' は''リポジトリブラウザ''ページのものと同じようなテーブル形式で表示します\n"
"  ''glob''::\n"
"    リポジトリ名に対して glob 形式のフィルタリングを行います (デフォルトは '*' です)\n"
"  ''order''::\n"
"    リポジトリを指定のカラム順で並べます (\"name\", \"date\" または \"author\" の1つ)\n"
"  ''desc''::\n"
"    1を指定すると降順で並べます\n"
"\n"
"(''0.12 以降'')"

#: trac/versioncontrol/web_ui/browser.py:955
#, python-format
msgid "View repository %(repo)s"
msgstr "リポジトリ %(repo)s を表示する"

#: trac/versioncontrol/web_ui/changeset.py:103
#, python-format
msgid "Property %(name)s"
msgstr "プロパティ %(name)s"

#: trac/versioncontrol/web_ui/changeset.py:241
#, python-format
msgid "Can't compare across different repositories: %(old)s vs. %(new)s"
msgstr "別のリポジトリとの間で比較を行うことはできません: %(old)s と %(new)s"

#: trac/versioncontrol/web_ui/changeset.py:250
#: trac/versioncontrol/web_ui/log.py:93
msgid "No repository specified and no default repository configured."
msgstr "リポジトリが指定されておらず、また、デフォルトリポジトリが設定されていません。"

#: trac/versioncontrol/web_ui/changeset.py:258
msgid "Invalid Changeset Number"
msgstr "不正なチェンジセット番号"

#: trac/versioncontrol/web_ui/changeset.py:360
msgid "Unified Diff"
msgstr "差分形式(unified)"

#: trac/versioncontrol/web_ui/changeset.py:371
msgid "Previous Changeset"
msgstr "前のチェンジセット"

#: trac/versioncontrol/web_ui/changeset.py:371
msgid "Next Changeset"
msgstr "次のチェンジセット"

#: trac/versioncontrol/web_ui/changeset.py:375
msgid "Reverse Diff"
msgstr "変更内容を反転"

#: trac/versioncontrol/web_ui/changeset.py:413
#, python-format
msgid "Changeset %(id)s for %(path)s"
msgstr "%(path)s のチェンジセット %(id)s"

#: trac/versioncontrol/web_ui/changeset.py:416
#: trac/versioncontrol/web_ui/changeset.py:442
#: trac/versioncontrol/web_ui/changeset.py:464
#, python-format
msgid "Changeset %(id)s"
msgstr "チェンジセット %(id)s"

#: trac/versioncontrol/web_ui/changeset.py:491
#, python-format
msgid "Show revision %(rev)s of this file in browser"
msgstr "このファイルのリビジョン %(rev)s を表示する"

#: trac/versioncontrol/web_ui/changeset.py:637
#, python-format
msgid "Show the changeset %(id)s restricted to %(path)s"
msgstr "%(path)s に限定してチェンジセット %(id)s を表示する"

#: trac/versioncontrol/web_ui/changeset.py:649
#, python-format
msgid "Show the %(range)s differences restricted to %(path)s"
msgstr "%(path)s に限定して範囲 %(range)s の差分を表示する"

#. TRANSLATOR: 'latest' (revision)
#: trac/versioncontrol/web_ui/changeset.py:766
msgid "latest"
msgstr "最新"

#: trac/versioncontrol/web_ui/changeset.py:769
#, python-format
msgid "Diff [%(old_rev)s:%(new_rev)s] for %(path)s"
msgstr "%(path)s の [%(old_rev)s:%(new_rev)s] における差分"

#: trac/versioncontrol/web_ui/changeset.py:775
#, python-format
msgid "Diff from %(old_path)s@%(old_rev)s to %(new_path)s@%(new_rev)s"
msgstr "%(old_path)s@%(old_rev)s から %(new_path)s@%(new_rev)s への差分"

#: trac/versioncontrol/web_ui/changeset.py:848
msgid "Changesets in all repositories"
msgstr "すべてのリポジトリのチェンジセット"

#: trac/versioncontrol/web_ui/changeset.py:850
msgid "Repository changesets"
msgstr "リポジトリのチェンジセット"

#: trac/versioncontrol/web_ui/changeset.py:988
#, python-format
msgid "Changeset in %(repo)s "
msgid_plural "Changesets in %(repo)s "
msgstr[0] "チェンジセット (%(repo)s)"

#: trac/versioncontrol/web_ui/changeset.py:990
msgid "Changeset "
msgid_plural "Changesets "
msgstr[0] "チェンジセット"

#: trac/versioncontrol/web_ui/changeset.py:1071
#, python-format
msgid "No permission to view changeset %(rev)s on %(repos)s"
msgstr "%(repos)s の チェンジセット %(rev)s にアクセスする権限が不足しています"

#: trac/versioncontrol/web_ui/changeset.py:1075
#: trac/versioncontrol/web_ui/log.py:427
msgid "No default repository defined"
msgstr "デフォルトのリポジトリを定義していません"

#: trac/versioncontrol/web_ui/changeset.py:1116
msgid "Changesets"
msgstr "チェンジセット"

#: trac/versioncontrol/web_ui/log.py:215
#, python-format
msgid ""
"The file or directory '%(path)s' doesn't exist at revision %(rev)s or at "
"any previous revision."
msgstr ""
"ファイルまたはディレクトリ '%(path)s' はリビジョン %(rev)s あるいは\"\n"
"\"それ以前のリビジョンにおいて存在しません。"

#: trac/versioncontrol/web_ui/log.py:216
msgid "Nonexistent path"
msgstr "存在しないパス"

#: trac/versioncontrol/web_ui/log.py:257
#, python-format
msgid "Revision Log (restarting at %(path)s, rev. %(rev)s)"
msgstr "更新履歴 (%(path)s のリビジョン %(rev)s から開始)"

#: trac/versioncontrol/web_ui/log.py:330
msgid "ChangeLog"
msgstr "変更内容(ChangeLog)"

#: trac/versioncontrol/web_ui/log.py:333
msgid "View Latest Revision"
msgstr "最新リビジョンの表示"

#: trac/versioncontrol/web_ui/log.py:337
msgid "Older Revisions"
msgstr "古いリビジョン"

#: trac/versioncontrol/web_ui/log.py:423
msgid "No permission to view change log"
msgstr "変更内容を参照する権限がありません"

#. TRANSLATOR: You can 'search' in the repository history... (link)
#: trac/versioncontrol/web_ui/util.py:77
msgid "search"
msgstr "検索"

#: trac/versioncontrol/web_ui/util.py:82
#, python-format
msgid ""
"You can %(search)s in the repository history to see if that path existed "
"but was later removed"
msgstr "削除されたパスがあれば、リポジトリの履歴から %(search)s して閲覧する事ができます。"

#: trac/web/api.py:198
#, python-format
msgid "Error: %(message)s"
msgstr "エラー: %(message)s"

#: trac/web/api.py:408
#, python-format
msgid "Invalid URL encoding (was %(path_info)r)"
msgstr "不正な URL エンコーディング (%(path_info)r)"

#: trac/web/api.py:633
#, python-format
msgid "File %(path)s not found"
msgstr "ファイル %(path)s が見つかりません"

#: trac/web/auth.py:109
#, python-format
msgid "logged in as %(user)s"
msgstr "%(user)s としてログイン中"

#: trac/web/auth.py:112
msgid "Logout"
msgstr "ログアウト"

#: trac/web/auth.py:118
msgid "Login"
msgstr "ログイン"

#. TRANSLATOR: ... refer to the 'installation documentation'. (link)
#: trac/web/auth.py:151
msgid "installation documentation"
msgstr "インストールドキュメント"

#: trac/web/auth.py:152
msgid "Configuring Authentication"
msgstr "認証の構成"

#: trac/web/auth.py:155
#, python-format
msgid ""
"Authentication information not available. Please refer to the "
"%(inst_doc)s."
msgstr "認証情報が利用できません。%(inst_doc)sを参照してください。"

#: trac/web/auth.py:163
#, python-format
msgid "Already logged in as %(user)s."
msgstr "すでに %(user)s としてログイン中です。"

#: trac/web/chrome.py:629
#, python-format
msgid "Invalid chrome path %(path)s."
msgstr "Invalid chrome path %(path)s は正しくない chrome パスです。"

#: trac/web/chrome.py:762
#, python-format
msgid "Error with navigation contributor \"%(name)s\""
msgstr "Navigation contributor \"%(name)s\" でエラー"

#: trac/web/chrome.py:1081
msgid "(unknown template location)"
msgstr "(ファイル名不明)"

#: trac/web/chrome.py:1082
#, python-format
msgid "Genshi %(error)s error while rendering template %(location)s"
msgstr "テンプレート %(location)s のレンダリング中にGenshi %(error)s エラーが発生"

#: trac/web/chrome.py:1106 trac/web/chrome.py:1124
msgid "anonymous"
msgstr "匿名"

#: trac/web/main.py:143
msgid "Authentication error. Please contact your administrator."
msgstr "認証エラーです。管理者に連絡してください。"

#: trac/web/main.py:215
msgid "Secure cookies are enabled, you must use https to submit forms."
msgstr "Cookie のセキュリティ強化が有効になっています。フォームデータを送信するには https を使用してください。"

#: trac/web/main.py:218
msgid "Do you have cookies enabled?"
msgstr "Cookie は有効になっていますか?"

#: trac/web/main.py:219
#, python-format
msgid "Missing or invalid form token. %(msg)s"
msgstr "フォームトークンが見つからない、もしくは、不正なトークンです。%(msg)s"

#: trac/web/main.py:229
msgid ""
"Clearsilver templates are no longer supported, please contact your Trac "
"administrator."
msgstr "Clearsilver テンプレートはもうサポートしていません。Trac 管理者へお問い合わせください。"

#: trac/web/main.py:293
#, python-format
msgid ""
"%(handler)s is not a valid default handler. Please update %(option)s "
"through the %(page)s page or by directly editing trac.ini."
msgstr ""
"%(handler)s は有効なデフォルトハンドラではありません。%(page)s から %(option)s を変更するか、trac.ini "
"を直接変更してください。"

#. TRANSLATOR: ... not logged in, you may want to 'do so' now (link)
#: trac/web/main.py:562
msgid "do so"
msgstr "こちら"

#: trac/web/main.py:563
#, python-format
msgid "You are currently not logged in. You may want to %(do_so)s now."
msgstr "現在ログインしていません。%(do_so)sからログインしてください。"

#: trac/web/main.py:623
msgid "''System information not available''\n"
msgstr "''システム情報が利用できません''\n"

#: trac/web/main.py:624
msgid "''Plugin information not available''\n"
msgstr "''プラグイン情報が利用できません''\n"

#: trac/web/main.py:648
#, python-format
msgid ""
"==== How to Reproduce ====\n"
"\n"
"While doing a %(method)s operation on `%(path_info)s`, Trac issued an "
"internal error.\n"
"\n"
"''(please provide additional details here)''\n"
"\n"
"Request parameters:\n"
"{{{\n"
"%(req_args)s\n"
"}}}\n"
"\n"
"User agent: `#USER_AGENT#`\n"
"\n"
"==== System Information ====\n"
"%(sys_info)s\n"
"==== Enabled Plugins ====\n"
"%(enabled_plugins)s\n"
"==== Python Traceback ====\n"
"{{{\n"
"%(traceback)s}}}"
msgstr ""
"==== 再現方法 ====\n"
"\n"
"`%(path_info)s` に対して %(method)s を送信した際に Trac がエラーになりました。\n"
"\n"
"''(詳細をここに記入してください)''\n"
"\n"
"リクエストのパラメータ:\n"
"{{{\n"
"%(req_args)s\n"
"}}}\n"
"\n"
"ユーザエージェント: `#USER_AGENT#`\n"
"\n"
"==== システム情報 ====\n"
"%(sys_info)s\n"
"==== 有効にしているプラグイン ====\n"
"%(enabled_plugins)s\n"
"==== Python トレースバック ====\n"
"{{{\n"
"%(traceback)s}}}"

#: trac/web/session.py:243
#, python-format
msgid "Session '%(id)s' already exists. Please choose a different session ID."
msgstr "セッション '%(id)s' はすでに存在します。別のセッション ID を入力してください。"

#: trac/web/session.py:246
msgid "Error renaming session"
msgstr "セッション変更中のエラー:"

#: trac/web/session.py:431
msgid "SID"
msgstr "SID"

#: trac/web/session.py:431
msgid "Auth"
msgstr "Auth"

#: trac/web/session.py:431
msgid "Last Visit"
msgstr "前回訪問"

#: trac/web/session.py:432
msgid "Email"
msgstr "メールアドレス"

#: trac/web/session.py:432
msgid "Default Handler"
msgstr "デフォルトハンドラ"

#: trac/web/session.py:442
#, python-format
msgid "Session '%(sid)s' already exists"
msgstr "セッション '%(sid)s' はすでに存在しています"

#: trac/web/session.py:453
#, python-format
msgid "Invalid attribute '%(attr)s'"
msgstr "属性 '%(attr)s' は不正です"

#: trac/web/session.py:457
#, python-format
msgid "Invalid default_handler '%(val)s'"
msgstr "デフォルトハンドラ '%(val)s' は不正です"

#: trac/web/session.py:464
#, python-format
msgid "Session '%(sid)s' not found"
msgstr "セッション '%(sid)s' が見つかりません"

#: trac/wiki/admin.py:108
#, python-format
msgid "Page '%(page)s' not found"
msgstr "ページ '%(page)s' が見つかりません"

#: trac/wiki/admin.py:113 trac/wiki/model.py:137 trac/wiki/model.py:185
#: trac/wiki/web_ui.py:111
#, python-format
msgid "Invalid Wiki page name '%(name)s'"
msgstr "Wiki ページ名 '%(name)s' は正しくありません"

#: trac/wiki/admin.py:118
#, python-format
msgid "'%(name)s' is not a file"
msgstr "'%(name)s' はファイルではありません。"

#: trac/wiki/admin.py:130
#, python-format
msgid "  %(title)s already exists"
msgstr "  %(title)s はすでに存在しています"

#: trac/wiki/admin.py:133
#, python-format
msgid "  %(title)s is already up to date"
msgstr "  %(title)s はすでに最新です"

#: trac/wiki/admin.py:162 trac/wiki/admin.py:255
#, python-format
msgid "  %(page)s imported from %(filename)s"
msgstr "  %(page)s を %(filename)s からインポートしました"

#: trac/wiki/admin.py:192
msgid "Edits"
msgstr "編集"

#: trac/wiki/admin.py:198 trac/wiki/web_ui.py:296
msgid "A new name is mandatory for a rename."
msgstr "変更後の新しい名前が必要です。"

#: trac/wiki/admin.py:200
msgid "The new name is invalid."
msgstr "新しい名前が不正です。"

#: trac/wiki/admin.py:203 trac/wiki/web_ui.py:303
#, python-format
msgid "The page %(name)s already exists."
msgstr "ページ %(name)s はすでに存在しています。"

#: trac/wiki/admin.py:216
msgid "Deleted pages"
msgstr "削除されたページ"

#: trac/wiki/admin.py:236
#, python-format
msgid "'%(name)s' is not a directory"
msgstr "'%(name)s' はディレクトリではありません。"

#: trac/wiki/api.py:431
msgid "no permission to view this wiki page"
msgstr "このページを参照する権限がありません"

#: trac/wiki/formatter.py:173
#, python-format
msgid "Pre-0.11 macros with the %(method)s method are no longer supported."
msgstr "%(method)s メソッドを使う 0.11 以前のマクロは、すでにサポートしていません。"

#: trac/wiki/formatter.py:192
#, python-format
msgid "No macro or processor named '%(name)s' found"
msgstr "'%(name)s' という名前のマクロまたはプロセッサはありません。"

#: trac/wiki/formatter.py:232
#, python-format
msgid "HTML parsing error: %(message)s"
msgstr "HTMLパースエラー: %(message)s"

#: trac/wiki/formatter.py:236
msgid "Error: Forbidden character sequence \"--\" in htmlcomment wiki code block"
msgstr "エラー: htmlcomment ブロック内では文字列 \"--\" は許可していません"

#: trac/wiki/formatter.py:314
#, python-format
msgid "!#%(name)s must contain at most one table"
msgstr "!#%(name)s には2つ以上のテーブルを含められません"

#: trac/wiki/formatter.py:318
#, python-format
msgid "!#%(name)s must contain at least one table cell (and table cells only)"
msgstr "!#%(name)s には少なくとも1つテーブルのセルがないといけません"

#: trac/wiki/formatter.py:369
#, python-format
msgid "Error: Failed to load processor %(name)s"
msgstr "エラー: %(name)s プロセッサのロードに失敗しました"

#: trac/wiki/formatter.py:715 trac/wiki/interwiki.py:104
#, python-format
msgid "%(target)s in %(name)s"
msgstr "%(name)s の %(target)s"

#: trac/wiki/intertrac.py:96
#, python-format
msgid ""
"Can't view %(link)s. Resource doesn't exist or you don't have the "
"required permission."
msgstr "%(link)s が表示できません。リソースが存在しないか表示に必要な権限がありません。"

#: trac/wiki/intertrac.py:109
msgid "Provide a list of known InterTrac prefixes."
msgstr "設定済みの InterTrac プレフィックスの一覧です。"

#: trac/wiki/intertrac.py:122
msgid "The Trac Project"
msgstr "Trac プロジェクト"

#: trac/wiki/intertrac.py:130
#, python-format
msgid "Alias for %(name)s"
msgstr "%(name)s のエイリアス"

#: trac/wiki/intertrac.py:140 trac/wiki/interwiki.py:175
msgid "Prefix"
msgstr "プレフィックス"

#: trac/wiki/intertrac.py:141
msgid "Trac Site"
msgstr "Trac サイト"

#: trac/wiki/interwiki.py:163
msgid "Provide a description list for the known InterWiki prefixes."
msgstr "設定済みの InterWiki プレフィックスの一覧です。"

#: trac/wiki/interwiki.py:176
msgid "Site"
msgstr "サイト"

#: trac/wiki/macros.py:83
msgid ""
"Insert an alphabetic list of all wiki pages into the output.\n"
"\n"
"Accepts a prefix string as parameter: if provided, only pages with names\n"
"that start with the prefix are included in the resulting list. If this\n"
"parameter is omitted, all pages are listed. If the prefix is specified,\n"
"a second argument of value `hideprefix` can be given as well, in order\n"
"to remove that prefix from the output.\n"
"\n"
"The prefix string supports the standard relative-path notation ''when\n"
"using the macro in a wiki page''. A prefix string starting with `./`\n"
"will be relative to the current page, and parent pages can be\n"
"specified using `../`.\n"
"\n"
"Alternate `format` and `depth` named parameters can be specified:\n"
" - `format=compact`: The pages are displayed as comma-separated links.\n"
" - `format=group`: The list of pages will be structured in groups\n"
"   according to common prefix. This format also supports a `min=n`\n"
"   argument, where `n` is the minimal number of pages for a group.\n"
" - `format=hierarchy`: The list of pages will be structured according\n"
"   to the page name path hierarchy. This format also supports a `min=n`\n"
"   argument, where higher `n` flatten the display hierarchy\n"
" - `depth=n`: limit the depth of the pages to list. If set to 0,\n"
"   only toplevel pages will be shown, if set to 1, only immediate\n"
"   children pages will be shown, etc. If not set, or set to -1,\n"
"   all pages in the hierarchy will be shown.\n"
" - `include=page1:page*2`: include only pages that match an item in the\n"
"   colon-separated list of pages. If the list is empty, or if no "
"`include`\n"
"   argument is given, include all pages.\n"
" - `exclude=page1:page*2`: exclude pages that match an item in the colon-"
"\n"
"   separated list of pages.\n"
"\n"
"The `include` and `exclude` lists accept shell-style patterns."
msgstr ""
"Wiki ページの一覧をアルファベット順で出力します。\n"
"\n"
"引数としてプレフィックスになる文字列を受け取ります: "
"指定した場合、一覧はプレフィックスで始まるページ名だけになります。引数を省略した場合、すべてのページを表示します。プレフィックスを指定している場合、さらに2番目の引数"
" `hideprefix` が指定でき、出力からそのプレフィックスのものが取り除かれます。\n"
"\n"
"プレフィックス文字列は、''Wiki ページでマクロを使っている場合に''、標準的な相対パス表記が使えるようになります。`./` "
"で始まっている場合、現在のページからの相対となり、`../` を使っている場合には親ページからの相対になります。\n"
"\n"
"`format` と `depth` という名前のパラメータを指定することができます。\n"
" - `format=compact`: カンマ区切りのリンクでページ一覧を表示します。\n"
" - `format=group`:\n"
"   共通のプレフィックスによりグループ化を行ってページ一覧を表示します。\n"
"   またこのフォーマットは `min=n` 引数をサポートしており、グループに対する最小ページ数になります。\n"
" - `format=hierarchy`:\n"
"   ページ名の階層により構造化を行ってページ一覧を表示します。\n"
"   またこのフォーマットは `min=n` 引数をサポートしており、`n` 以上の階層がフラットになります。\n"
" - `depth=n`:\n"
"   ページ一覧の深さを制限します。\n"
"   0を指定した場合はトップレベルのページだけを表示し、\n"
"   1を指定した場合は直接の子になるページまでを表示するなどとなります。\n"
"   指定なし、または-1を指定した場合は、すべてのページを階層化して表示を行います。\n"
" - `include=page1:page*2`:\n"
"   コロン区切りで並べたページ名に該当するものだけになります。\n"
"   リストが空、または `include` 引数がない場合はすべてのページを含みます。\n"
" - `exclude=page1:page*2`:\n"
"   コロン区切りで並べたページ名に該当するものは除くようになります。\n"
"\n"
"`include` と `exclude` はシェル形式のパターンを受け付けます。"

#: trac/wiki/macros.py:305
msgid ""
"List all pages that have recently been modified, ordered by the\n"
"time they were last modified.\n"
"\n"
"This macro accepts two ordered arguments and a named argument. The named\n"
"argument can be placed in any position within the argument list.\n"
"\n"
"The first parameter is a prefix string: if provided, only pages with "
"names\n"
"that start with the prefix are included in the resulting list. If this\n"
"parameter is omitted, all pages are included in the list.\n"
"\n"
"The second parameter is the maximum number of pages to include in the\n"
"list.\n"
"\n"
"The `group` parameter determines how the list is presented:\n"
"  `group=date` :: The pages are presented in bulleted lists that are\n"
"    grouped by date (default).\n"
"  `group=none` :: The pages are presented in a single bulleted list.\n"
"\n"
"Tip: if you only want to specify a maximum number of entries and\n"
"don't want to filter by prefix, specify an empty first parameter,\n"
"e.g. `[[RecentChanges(,10,group=none)]]`."
msgstr ""
"最近更新されたページを最終更新の日付でグループ化して一覧表示します。\n"
"\n"
"このマクロは2つのパラメータと1つの名前付き引数を受け取ります。名前付き引数は、任意の順番で指定することができます。\n"
"\n"
"1つ目はプレフィックス文字列で、指定している場合、その結果はそのプレフィックスで始まるページ名のみとなります。このパラメータを省略した場合はすべてのページを表示します。"
"\n"
"\n"
"2つ目のパラメータは、結果のページ数に対する上限値になります。\n"
"\n"
"`group` パラメータによって一覧をどのように表示を行うかが決まります。\n"
"  `group=date` :: ページを日付ごとに箇条書きで表示します (デフォルト)。\n"
"  `group=none` :: ページを1つの箇条書きにて表示します。\n"
"\n"
"ヒント: プレフィックス文字列でフィルタを行わずに項目の最大数のみを指定したい場合には、1つ目のパラメータを空にします。例えば "
"`[[RecentChanges(,10,group=none)]]` とします。"

#: trac/wiki/macros.py:385
msgid ""
"Display a structural outline of the current wiki page, each item in the\n"
"outline being a link to the corresponding heading.\n"
"\n"
"This macro accepts four optional parameters:\n"
"\n"
" * The first is a number or range that allows configuring the minimum and"
"\n"
"   maximum level of headings that should be included in the outline. For\n"
"   example, specifying \"1\" here will result in only the top-level "
"headings\n"
"   being included in the outline. Specifying \"2-3\" will make the "
"outline\n"
"   include all headings of level 2 and 3, as a nested list. The default "
"is\n"
"   to include all heading levels.\n"
" * The second parameter can be used to specify a custom title (the "
"default\n"
"   is no title).\n"
" * The third parameter selects the style of the outline. This can be\n"
"   either `inline` or `pullout` (the latter being the default). The\n"
"   `inline` style renders the outline as normal part of the content, "
"while\n"
"   `pullout` causes the outline to be rendered in a box that is by "
"default\n"
"   floated to the right side of the other content.\n"
" * The fourth parameter specifies whether the outline is numbered or not."
"\n"
"   It can be either `numbered` or `unnumbered` (the former being the\n"
"   default). This parameter only has an effect in `inline` style."
msgstr ""
"現在の Wiki ページのアウトライン構造を表示します。アウトラインの各項目は対応する見出しへのリンクとなります。\n"
"\n"
"このマクロは4つの省略可能なパラメータを受け取ります。\n"
"\n"
" * 1つ目は、数値または数値の範囲でアウトラインに表示する見出しの最小レベルと最大レベルを設定できます。\n"
"   例えば、\"1\" を指定するとアウトラインにはトップレベルの見出しだけになります。\n"
"   \"2-3\" を指定するとレベル2と3のすべての見出しがアウトラインに含まれるようになります。\n"
" * 2つ目のパラメータは、タイトルを指定することができます (デフォルトではタイトルはなしです)。\n"
" * 3つ目のパラメータは、アウトラインのスタイルを選択します。\n"
"   `inline` または `pullout` のどちらかにすることができます (後者がデフォルトです)。\n"
"   `inline` スタイルは通常のコンテンツの一部としてアウトラインを表示しますが、\n"
"   `pullout` ではデフォルトでコンテンツの右にフロートしているボックスの中にアウトラインを表示します。\n"
" * 4つ目のパラメータはアウトラインを番号付きにするかどうかを指定します。`numbered` または `unnumbered` "
"のどちらかにすることができます (前者がデフォルトです)。このパラメータは `inline` スタイルでのみ効果があります。"

#: trac/wiki/macros.py:451
msgid ""
"Embed an image in wiki-formatted text.\n"
"\n"
"The first argument is the file specification. The file specification may\n"
"reference attachments in three ways:\n"
" * `module:id:file`, where module can be either '''wiki''' or "
"'''ticket''',\n"
"   to refer to the attachment named ''file'' of the specified wiki page "
"or\n"
"   ticket.\n"
" * `id:file`: same as above, but id is either a ticket shorthand or a "
"Wiki\n"
"   page name.\n"
" * `file` to refer to a local attachment named 'file'. This only works "
"from\n"
"   within that wiki page or a ticket.\n"
"\n"
"Also, the file specification may refer to repository files, using the\n"
"`source:file` syntax (`source:file@rev` works also).\n"
"\n"
"Files can also be accessed with a direct URLs; `/file` for a\n"
"project-relative, `//file` for a server-relative, or `http://server/file`"
"\n"
"for absolute location of the file.\n"
"\n"
"The remaining arguments are optional and allow configuring the attributes"
"\n"
"and style of the rendered `<img>` element:\n"
" * digits and unit are interpreted as the size (ex. 120, 25%)\n"
"   for the image\n"
" * `right`, `left`, `center`, `top`, `bottom` and `middle` are "
"interpreted\n"
"   as the alignment for the image (alternatively, the first three can be\n"
"   specified using `align=...` and the last three using `valign=...`)\n"
" * `link=some TracLinks...` replaces the link to the image source by the\n"
"   one specified using a TracLinks. If no value is specified, the link is"
"\n"
"   simply removed.\n"
" * `nolink` means without link to image source (deprecated, use `link=`)\n"
" * `key=value` style are interpreted as HTML attributes or CSS style\n"
"   indications for the image. Valid keys are:\n"
"    * align, valign, border, width, height, alt, title, longdesc, class,\n"
"      margin, margin-(left,right,top,bottom), id and usemap\n"
"    * `border`, `margin`, and `margin-`* can only be a single number\n"
"    * `margin` is superseded by `center` which uses auto margins\n"
"\n"
"Examples:\n"
"{{{\n"
"[[Image(photo.jpg)]]               # simplest\n"
"[[Image(photo.jpg, 120px)]]        # with image width size\n"
"[[Image(photo.jpg, right)]]        # aligned by keyword\n"
"[[Image(photo.jpg, nolink)]]       # without link to source\n"
"[[Image(photo.jpg, align=right)]]  # aligned by attribute\n"
"}}}\n"
"\n"
"You can use an image from a wiki page, ticket or other module.\n"
"{{{\n"
"[[Image(OtherPage:foo.bmp)]]    # from a wiki page\n"
"[[Image(base/sub:bar.bmp)]]     # from hierarchical wiki page\n"
"[[Image(#3:baz.bmp)]]           # from another ticket\n"
"[[Image(ticket:36:boo.jpg)]]    # from another ticket (long form)\n"
"[[Image(source:/img/bee.jpg)]]  # from the repository\n"
"[[Image(htdocs:foo/bar.png)]]   # from project htdocs dir\n"
"[[Image(shared:foo/bar.png)]]   # from shared htdocs dir (''since "
"1.0.2'')\n"
"}}}\n"
"\n"
"''Adapted from the Image.py macro created by Shun-ichi Goto\n"
"<gotoh@taiyo.co.jp>''"
msgstr ""
"Wiki 形式のテキストに画像を埋め込むことができます。\n"
"\n"
"最初の引数にはファイル名を指定します。ファイルの指定には3つの方法で添付ファイルを参照することができます。\n"
" * `module:id:file` の場合は、module には '''wiki''' や '''ticket''' "
"のどちらかを指定でき、指定している Wiki ページやチケットにある ''file'' という名前の添付ファイルを参照します。\n"
" * `id:file`: 上記と同じですが、id にはチケットの省略形式、もしくは Wiki ページ名のどちらかになります。\n"
" * `file` の場合は、ローカルの 'file' という名前の添付ファイルを参照します。これは Wiki ページやチケットでだけ機能します。"
"\n"
"\n"
"また、`source:file` 形式 (`source:file@rev` でも) を使ってリポジトリのファイルを参照することもできます。\n"
"\n"
"直接 URL を記述してアクセスすることもできます。`/file` はプロジェクトの相対 URL、`//file` はサーバの相対 "
"URL、`http://server/file` はファイルの完全 URL となります。\n"
"\n"
"残りの引数は省略可能で表示する `<img>` 要素の属性とスタイルを設定することができます。\n"
" * 数値と単位付きの数値は画像に対するサイズだと解釈します (例 120, 25%)。\n"
" * `right`、`left`、`center`、`top`、`bottom`、`middle` "
"は画像の位置合わせに使います。(別の方法としては、最初の3つは `align=...` を使って、最後の3つは `valign=...` "
"を使って指定することができます)\n"
" * `link=some TracLinks...` は TracLinks "
"を使って指定のリンクで画像へのリンクを置き換えることができます。値を指定していない場合は、単にリンクを削除します。\n"
" * `nolink` は画像へのリンクなしを意味します (非推奨、`link=` を使ってください)。\n"
" * `key=value` 形式は HTML 属性または CSS スタイルの指定だと解釈します。有効なキーは次のものです。\n"
"    * "
"align、valign、border、width、height、alt、title、longdesc、class、margin、margin-(left,right,top,bottom)、id、usemap"
"\n"
"    * `border`、`margin`、`margin-`* には1つの数値だけが指定できます。\n"
"    * `margin` は `center` がマージンとして使う auto より優先します。\n"
"\n"
"例:\n"
"{{{\n"
"[[Image(photo.jpg)]]               # 単純な形式\n"
"[[Image(photo.jpg, 120px)]]        # 画像サイズ付き\n"
"[[Image(photo.jpg, right)]]        # キーワードでの整列\n"
"[[Image(photo.jpg, nolink)]]       # 元ファイルへのリンクなし\n"
"[[Image(photo.jpg, align=right)]]  # 属性での整列\n"
"}}}\n"
"\n"
"Wiki ページやチケット、他のモジュールの画像を使うことができます。\n"
"{{{\n"
"[[Image(OtherPage:foo.bmp)]]    # Wiki ページから\n"
"[[Image(base/sub:bar.bmp)]]     # 階層化している Wiki ページから\n"
"[[Image(#3:baz.bmp)]]           # チケットから\n"
"[[Image(ticket:36:boo.jpg)]]    # チケットから (長い形式)\n"
"[[Image(source:/img/bee.jpg)]]  # リポジトリから\n"
"[[Image(htdocs:foo/bar.png)]]   # プロジェクトの htdocs ディレクトリから\n"
"[[Image(shared:foo/bar.png)]]   # 共有している htdocs ディレクトリから (1.0.2 以降)\n"
"}}}\n"
"\n"
"''Shun-ichi Goto <gotoh@taiyo.co.jp> が作成した Image.py マクロが元になっています。''"

#: trac/wiki/macros.py:666
#, python-format
msgid "No image \"%(id)s\" attached to %(parent)s"
msgstr "画像 \"%(id)s\" は %(parent)s に添付してありません"

#: trac/wiki/macros.py:682
msgid ""
"Display a list of all installed Wiki macros, including documentation if\n"
"available.\n"
"\n"
"Optionally, the name of a specific macro can be provided as an argument. "
"In\n"
"that case, only the documentation for that macro will be rendered.\n"
"\n"
"Note that this macro will not be able to display the documentation of\n"
"macros if the `PythonOptimize` option is enabled for mod_python!"
msgstr ""
"インストールされている Wiki マクロの一覧と利用可能ならドキュメントも表示します。\n"
"\n"
"マクロの名前を引数に指定することができ、この場合はそのマクロのドキュメントだけを表示します。\n"
"\n"
"※ このマクロは mod_python の `PythonOptimize` オプションを有効にしているとマクロのドキュメントを表示できません。"

#: trac/wiki/macros.py:711
#, python-format
msgid "Error: Can't get description for macro %(name)s"
msgstr "エラー: マクロ %(name)s の詳細説明が取得できません"

#: trac/wiki/macros.py:734
msgid "Aliases:"
msgstr "エイリアス:"

#: trac/wiki/macros.py:737
msgid "Sorry, no documentation found"
msgstr "ドキュメントが見つかりません"

#: trac/wiki/macros.py:744
msgid ""
"Produce documentation for the Trac configuration file.\n"
"\n"
"Typically, this will be used in the TracIni page.\n"
"Optional arguments are a configuration section filter,\n"
"and a configuration option name filter: only the configuration\n"
"options whose section and name start with the filters are output."
msgstr ""
"Trac 設定ファイルのドキュメントを生成します。\n"
"\n"
"これは通常 TracIni "
"ページで使います。引数を指定するとセクションとオプションの名前のフィルタになり、そのフィルタの内容で始まるセクションとオプションのみを出力します。"

#: trac/wiki/macros.py:786
msgid "(no default)"
msgstr "(デフォルトなし)"

#: trac/wiki/macros.py:807
msgid ""
"List all known mime-types which can be used as WikiProcessors.\n"
"\n"
"Can be given an optional argument which is interpreted as mime-type "
"filter."
msgstr ""
"WikiProcessors として使用できる mime-type の一覧です。\n"
"\n"
"引数を指定すると mime-type をフィルタリングすることができます。"

#: trac/wiki/macros.py:830
msgid "MIME Types"
msgstr "MIME タイプ"

#: trac/wiki/macros.py:845
msgid ""
"Display a table of content for the Trac guide.\n"
"\n"
"This macro shows a quick and dirty way to make a table-of-contents\n"
"for the Help/Guide. The table of contents will contain the Trac* and\n"
"WikiFormatting pages, and can't be customized. Search for TocMacro for a\n"
"a more customizable table of contents."
msgstr ""
"Trac ガイドの目次を表示します。\n"
"\n"
"このマクロはやっつけな方法で !Help/Guide の目次を作成します。\n"
"目次は Trac* と WikiFormatting ページを含んでいてカスタマイズできません。\n"
"目次のカスタマイズには !TocMacro を検索してください。"

#: trac/wiki/macros.py:891
msgid "Table of Contents"
msgstr "目次"

#: trac/wiki/model.py:100
msgid "Cannot delete non-existent page"
msgstr "存在しないページでは削除を行えません"

#: trac/wiki/model.py:142
msgid "Page not modified"
msgstr "ページは更新されませんでした"

#: trac/wiki/model.py:182
msgid "Cannot rename non-existent page"
msgstr "存在しないページでは名前の変更を行えません"

#: trac/wiki/model.py:192
#, python-format
msgid "Can't rename to existing %(name)s page."
msgstr "存在している %(name)s ページに名前を変更できません。"

#: trac/wiki/web_ui.py:78 trac/wiki/web_ui.py:750
msgid "Wiki"
msgstr "Wiki"

#: trac/wiki/web_ui.py:81
msgid "Help/Guide"
msgstr "ヘルプ/ガイド"

#: trac/wiki/web_ui.py:119 trac/wiki/web_ui.py:129
#, python-format
msgid "No version \"%(num)s\" for Wiki page \"%(name)s\""
msgstr "Wiki ページ \"%(name)s\" のバージョン \"%(num)s\" はありません"

#: trac/wiki/web_ui.py:195
#, python-format
msgid "The wiki page is too long (must be less than %(num)s characters)"
msgstr "Wiki ページの内容が長過ぎます (%(num)s文字未満にしてください)"

#: trac/wiki/web_ui.py:207
#, python-format
msgid "The Wiki page field %(field)s is invalid: %(message)s"
msgstr "Wiki ページのフィールド %(field)s が不正です: %(message)s"

#: trac/wiki/web_ui.py:210
#, python-format
msgid "Invalid Wiki page: %(message)s"
msgstr "不正な Wiki ページです: %(message)s"

#. TRANSLATOR: wiki page
#: trac/wiki/web_ui.py:237
msgid "currently edited"
msgstr "編集中のもの"

#: trac/wiki/web_ui.py:268
#, python-format
msgid "The page %(name)s has been deleted."
msgstr "%(name)s を削除しました。"

#: trac/wiki/web_ui.py:273
#, python-format
msgid "The versions %(from_)d to %(to)d of the page %(name)s have been deleted."
msgstr "ページ %(name)s のバージョン %(from_)d から %(to)d を削除しました。"

#: trac/wiki/web_ui.py:277
#, python-format
msgid "The version %(version)d of the page %(name)s has been deleted."
msgstr "ページ %(name)s のバージョン %(version)d を削除しました。"

#: trac/wiki/web_ui.py:298
msgid ""
"The new name is invalid (a name which is separated with slashes cannot be"
" '.' or '..')."
msgstr "新しい名前が正しくありません (スラッシュで分割した名前を '.' または '..' にできません)。"

#: trac/wiki/web_ui.py:301
msgid "The new name must be different from the old name."
msgstr "新しい名前は元の名前とは違うものにしてください。"

#: trac/wiki/web_ui.py:312
#, python-format
msgid "See [wiki:\"%(name)s\"]."
msgstr "[wiki:\"%(name)s\"] を見る。"

#: trac/wiki/web_ui.py:318
#, python-format
msgid "The page %(old_name)s has been renamed to %(new_name)s."
msgstr "ページ %(old_name)s を %(new_name)s に変更しました。"

#: trac/wiki/web_ui.py:322
#, python-format
msgid "The page %(old_name)s has been recreated with a redirect to %(new_name)s."
msgstr "ページ %(old_name)s に %(new_name)s へのリダイレクト用のページを作成しました。"

#: trac/wiki/web_ui.py:342
#, python-format
msgid "Your changes have been saved in version %(version)s."
msgstr "バージョン %(version)s に変更を保存しました。"

#: trac/wiki/web_ui.py:347
msgid "Page not modified, showing latest version."
msgstr "変更がありません、最新のバージョンを表示します。"

#: trac/wiki/web_ui.py:395
#, python-format
msgid "Version %(num)s of page \"%(name)s\" does not exist"
msgstr "ページ %(name)s のバージョン %(num)s は存在しません"

#: trac/wiki/web_ui.py:447
msgid "Page history"
msgstr "ページ履歴"

#: trac/wiki/web_ui.py:465
msgid "Wiki History"
msgstr "ページ履歴"

#: trac/wiki/web_ui.py:494
#, python-format
msgid "Reverted to version %(version)s."
msgstr "バージョン %(version)s に戻しました。"

#: trac/wiki/web_ui.py:562
#, python-format
msgid "Page %(name)s does not exist"
msgstr "ページ %(name)s は存在しません"

#: trac/wiki/web_ui.py:576
#, python-format
msgid "Back to %(wikipage)s"
msgstr "%(wikipage)s に戻る"

#: trac/wiki/web_ui.py:601
#, python-format
msgid "Page %(name)s not found"
msgstr "ページ %(name)s が見つかりません"

#: trac/wiki/web_ui.py:654
msgid "View latest version"
msgstr "最新バージョンを表示する"

#: trac/wiki/web_ui.py:658
msgid "View parent page"
msgstr "上位のページを表示"

#: trac/wiki/web_ui.py:667
msgid "Previous Version"
msgstr "前のバージョン"

#: trac/wiki/web_ui.py:667
msgid "Next Version"
msgstr "次のバージョン"

#: trac/wiki/web_ui.py:668
msgid "View Latest Version"
msgstr "最新バージョンの表示"

#: trac/wiki/web_ui.py:671
msgid "Up"
msgstr "上へ"

#: trac/wiki/web_ui.py:696
msgid "Start Page"
msgstr "スタートページ"

#: trac/wiki/web_ui.py:697
msgid "Index"
msgstr "ページ一覧"

#: trac/wiki/web_ui.py:699
msgid "History"
msgstr "履歴"

#: trac/wiki/web_ui.py:706
msgid "Wiki changes"
msgstr "Wiki ページの更新"

#: trac/wiki/web_ui.py:733
#, python-format
msgid "%(page)s edited"
msgstr "%(page)s を更新しました"

#: trac/wiki/web_ui.py:735
#, python-format
msgid "%(page)s created"
msgstr "%(page)s を作成しました"

#: trac/wiki/templates/wiki_delete.html:28
#, python-format
msgid "Delete versions %(from)s to %(to)s of [1:%(name)s]"
msgstr "[1:%(name)s] のバージョン %(from)s から %(to)s を削除しました。"

#: trac/wiki/templates/wiki_delete.html:33
#, python-format
msgid "Delete version %(version)s of [1:%(name)s]"
msgstr "[1:%(name)s] のバージョン %(version)s を削除"

#: trac/wiki/templates/wiki_delete.html:38
#, python-format
msgid "Delete [1:%(name)s]"
msgstr "[1:%(name)s] の削除"

#: trac/wiki/templates/wiki_delete.html:48
#, python-format
msgid ""
"[1:\n"
"                  Are you sure you want to delete versions %(from)s to "
"%(to)s of this page?\n"
"                ]\n"
"                [2:]\n"
"                  Removing [3:\n"
"                    %(versions)s versions] of the page,\n"
"                  which was first modified %(first_modified)s and last "
"modified %(last_modified)s."
msgstr ""
"[1:このページのバージョン %(from)s から %(to)s を削除しますか?][2:][3:%(versions)s "
"複数のバージョン]を削除しようとしています。最初の更新は%(first_modified)s、最後の更新は%(last_modified)sです。"

#: trac/wiki/templates/wiki_delete.html:60
#, python-format
msgid "Are you sure you want to delete version %(version)s of this page?"
msgstr "このページのバージョン %(version)s を削除しますか?"

#: trac/wiki/templates/wiki_delete.html:67
#, python-format
msgid ""
"This is the only [1:\n"
"                      version] of the page,\n"
"                    created %(created)s, so the page will be removed "
"completely!"
msgstr "ただ一つの[1:バージョン]のため(%(created)sに作成)、ページ自体を削除します。"

#: trac/wiki/templates/wiki_delete.html:74
#, python-format
msgid "Modified %(modified)s."
msgstr "最終更新: %(modified)s"

#: trac/wiki/templates/wiki_delete.html:81
msgid "Are you sure you want to completely delete this page?"
msgstr "このページをすべて削除しますか?"

#: trac/wiki/templates/wiki_delete.html:87
#, python-format
msgid ""
"Removing the one and only [1:\n"
"                        version] of the page, which was created "
"%(created)s."
msgstr "[1:バージョン]が1つしかないページを削除しようとしています。このページは%(created)sに作成されたものです。"

#: trac/wiki/templates/wiki_delete.html:93
#, python-format
msgid ""
"Removing all [1:\n"
"                        %(versions)s versions] of the page,\n"
"                      which was created %(created)s and last modified "
"%(modified)s."
msgstr "すべての[1:%(versions)sバージョン]を削除しようとしています。作成は%(created)s、最終更新は%(modified)sです。"

#: trac/wiki/templates/wiki_delete.html:108
msgid "Delete those versions"
msgstr "これらのバージョンを削除"

#: trac/wiki/templates/wiki_delete.html:108
#: trac/wiki/templates/wiki_view.html:136
msgid "Delete this version"
msgstr "このバージョンを削除"

#: trac/wiki/templates/wiki_delete.html:108
#: trac/wiki/templates/wiki_view.html:138
msgid "Delete page"
msgstr "このページを削除"

#: trac/wiki/templates/wiki_diff.html:27
#, python-format
msgid "Delete version %(old_version)d to version %(version)d"
msgstr "バージョン %(old_version)d から %(version)d を削除"

#: trac/wiki/templates/wiki_diff.html:28
#, python-format
msgid "Delete version %(version)d"
msgstr "バージョン %(version)d を削除"

#: trac/wiki/templates/wiki_edit.html:101
msgid "See the diffs"
msgstr "差分を見る"

#: trac/wiki/templates/wiki_edit.html:101
msgid "Review"
msgstr "確認"

#: trac/wiki/templates/wiki_edit.html:102
msgid "See the preview"
msgstr "プレビューを見る"

#: trac/wiki/templates/wiki_edit.html:105
#, python-format
msgid "Editing %(name)s"
msgstr "%(name)s の編集"

#: trac/wiki/templates/wiki_edit.html:133
msgid ""
"Sorry, this page has been modified by somebody else since you started\n"
"            editing. Your changes cannot be saved."
msgstr "このページは編集開始以降に誰かが更新を行っているため、保存することができません。"

#: trac/wiki/templates/wiki_edit.html:140
msgid "Someone else has modified that page since you started your edits."
msgstr "このページは編集開始以降に誰かが更新を行っています。"

#: trac/wiki/templates/wiki_edit.html:141
msgid ""
"[1:If you save right away, you risk to revert those changes]\n"
"            (highlighted below as deletions)."
msgstr ""
"[1:このまま保存を行うと、それらの修正を失うことになります]\n"
"(削除になるところを以下で強調しています)。"

#: trac/wiki/templates/wiki_edit.html:143
msgid ""
"Please review all those changes and manually merge them with your\n"
"            own changes. [1:]\n"
"            If you're unsure about what you're doing, please press "
"[2:Cancel]\n"
"            (losing your changes) and start editing the latest version of"
" the page\n"
"            again."
msgstr "表示された変更内容を確認して、両者の変更内容を手動でマージして下さい。[1:]もし何を行なっているのかよくわからない場合は[2:取り消し]ボタンを押して(変更内容はなくなります)、再度最新のバージョンを編集し直して下さい。"

#: trac/wiki/templates/wiki_edit.html:152
#, python-format
msgid ""
"Change information for future version %(version)s (modified by "
"%(author)s):"
msgstr "新しいバージョンでの更新情報: バージョン %(version)s (更新者 %(author)s):"

#: trac/wiki/templates/wiki_edit.html:162
msgid "Go to the editor"
msgstr "編集領域に移動"

#: trac/wiki/templates/wiki_edit.html:165
#: trac/wiki/templates/wiki_edit_form.html:82
msgid "Review Changes"
msgstr "変更を確認"

#: trac/wiki/templates/wiki_edit.html:167
msgid "No changes"
msgstr "変更なし"

#: trac/wiki/templates/wiki_edit.html:178
msgid "Go to Save, Preview, Review or Cancel buttons"
msgstr "保存、プレビュー、確認、取り消しボタンに移動"

#: trac/wiki/templates/wiki_edit.html:179
msgid "Actions"
msgstr "アクション"

#: trac/wiki/templates/wiki_edit_form.html:26
msgid "Adjust edit area height:"
msgstr "編集領域の高さを変更:"

#: trac/wiki/templates/wiki_edit_form.html:34
msgid "Selecting and pressing 'Preview' enters a two-column [edit|preview] mode"
msgstr "選択してプレビューボタンを押せば2カラムモード(編集|プレビュー)になります"

#: trac/wiki/templates/wiki_edit_form.html:34
msgid "Edit side-by-side"
msgstr "並べて編集"

#: trac/wiki/templates/wiki_edit_form.html:44
msgid ""
"[1:Note:] See [2:WikiFormatting] and\n"
"        [3:TracWiki] for help on editing wiki content."
msgstr ""
"[1:※] Wiki ページの編集方法については [2:WikiFormatting] および\n"
"          [3:TracWiki] を参照して下さい。"

#: trac/wiki/templates/wiki_edit_form.html:50
msgid "Change information"
msgstr "更新情報"

#: trac/wiki/templates/wiki_edit_form.html:61
msgid "Comment about this change (optional):"
msgstr "この変更についてのコメント(省略可):"

#: trac/wiki/templates/wiki_edit_form.html:69
msgid "Page is read-only"
msgstr "このページを読み込み専用にする"

#: trac/wiki/templates/wiki_edit_form.html:77
msgid "Merge changes"
msgstr "マージする"

#: trac/wiki/templates/wiki_edit_form.html:81
msgid "Preview Page"
msgstr "プレビュー"

#: trac/wiki/templates/wiki_page_path.html:16
msgid "View WikiStart"
msgstr "WikiStart の表示"

#: trac/wiki/templates/wiki_page_path.html:16
msgid "wiki:"
msgstr "wiki:"

#: trac/wiki/templates/wiki_page_path.html:18
#, python-format
msgid "View %(path)s"
msgstr "%(path)s の表示"

#: trac/wiki/templates/wiki_rename.html:25
#, python-format
msgid "Rename [1:%(name)s]"
msgstr "[1:%(name)s] の名前変更"

#: trac/wiki/templates/wiki_rename.html:29
msgid "Renaming the page will rename all existing versions of the page in place."
msgstr "ページ名の変更はページの履歴をすべて変更します。"

#: trac/wiki/templates/wiki_rename.html:29
msgid "The complete history of the page will be moved to the new location."
msgstr "ページの履歴はすべて新しいページへと変更します。"

#: trac/wiki/templates/wiki_rename.html:33
msgid "New name:"
msgstr "新しい名前:"

#: trac/wiki/templates/wiki_rename.html:37
msgid "Leave a redirection page at the old location"
msgstr "旧ページにはリダイレクト用のページを残す"

#: trac/wiki/templates/wiki_rename.html:42
#: trac/wiki/templates/wiki_view.html:128
msgid "Rename page"
msgstr "ページ名を変更"

#: trac/wiki/templates/wiki_view.html:26
msgid "Revert page to this version"
msgstr "このバージョンにページを戻す"

#: trac/wiki/templates/wiki_view.html:26 trac/wiki/templates/wiki_view.html:104
msgid "Edit this page"
msgstr "このページを編集"

#: trac/wiki/templates/wiki_view.html:47
#, python-format
msgid ""
"Version %(version)s (modified by %(author)s, %(date)s)\n"
"               ([1:diff])"
msgstr "バージョン %(version)s (更新者 %(author)s、%(date)s) ([1:diff])"

#: trac/wiki/templates/wiki_view.html:61
#, python-format
msgid "Version %(version)s by %(author)s: %(comment)s"
msgstr "バージョン %(version)s 更新者 %(author)s: %(comment)s"

#: trac/wiki/templates/wiki_view.html:61
#, python-format
msgid "Version %(version)s by %(author)s"
msgstr "バージョン %(version)s 更新者 %(author)s"

#: trac/wiki/templates/wiki_view.html:69
#, python-format
msgid "[1:Last modified] %(reldate)s"
msgstr "[1:最終更新] %(reldate)s"

#: trac/wiki/templates/wiki_view.html:73
#, python-format
msgid "Last modified on %(date)s"
msgstr "最終更新 %(date)s"

#: trac/wiki/templates/wiki_view.html:77
#, python-format
msgid "The page %(name)s does not exist. You can create it here."
msgstr "ページ %(name)s がありません。ここから作成できます。"

#: trac/wiki/templates/wiki_view.html:79
msgid "You could also create the same page higher in the hierarchy:"
msgstr "また、上位の階層にページを作成することもできます。"

#: trac/wiki/templates/wiki_view.html:101
msgid "Revert to this version"
msgstr "このバージョンに戻す"

#: trac/wiki/templates/wiki_view.html:107
msgid "Create this page"
msgstr "ページの作成"

#: trac/wiki/templates/wiki_view.html:109
msgid "Using the template:"
msgstr "テンプレートの使用:"

#: trac/wiki/templates/wiki_view.html:112
msgid "(blank page)"
msgstr "(空のページ)"

#: trac/wiki/templates/wiki_view.html:146
msgid "The following pages have a name similar to this page, and may be related:"
msgstr "以下のページはこのページの名前に似ているので、関係があるかもしれません。"
<|MERGE_RESOLUTION|>--- conflicted
+++ resolved
@@ -12,7 +12,7 @@
 msgstr ""
 "Project-Id-Version: Trac 1.1.2\n"
 "Report-Msgid-Bugs-To: trac-dev@googlegroups.com\n"
-"POT-Creation-Date: 2014-07-30 08:00+0000\n"
+"POT-Creation-Date: 2014-09-01 12:45+0000\n"
 "PO-Revision-Date: 2011-07-14 21:38+0900\n"
 "Last-Translator: Jun Omae <jun66j5@gmail.com>\n"
 "Language-Team: ja <trac-dev@googlegroups.com>\n"
@@ -475,7 +475,7 @@
 msgstr "'%(id)s' は正しい識別子ではありません"
 
 #: trac/attachment.py:1057 trac/templates/environment_info.html:53
-#: trac/templates/environment_info.html:74 trac/templates/error.html:169
+#: trac/templates/environment_info.html:74 trac/templates/error.html:173
 #: trac/ticket/admin.py:216 trac/ticket/admin.py:412 trac/ticket/admin.py:590
 #: trac/ticket/templates/admin_components.html:88
 #: trac/ticket/templates/admin_enums.html:66
@@ -584,22 +584,22 @@
 "Trac オープンソースプロジェクトのページへ<br /><a "
 "href=\"http://trac.edgewall.org/\">http://trac.edgewall.org/</a>"
 
-#: trac/env.py:829
+#: trac/env.py:802
 msgid "Database newer than Trac version"
 msgstr "Trac のバージョンよりもデータベースのバージョンの方が新しいです。"
 
-#: trac/env.py:848
+#: trac/env.py:821
 #, python-format
 msgid "No upgrade module for version %(num)i (%(version)s.py)"
 msgstr "バージョン %(num)i (%(version)s.py) に対応するアップグレードモジュールはありません"
 
-#: trac/env.py:897
+#: trac/env.py:870
 msgid ""
 "Missing environment variable \"TRAC_ENV\". Trac requires this variable to"
 " point to a valid Trac environment."
 msgstr "環境変数 \"TRAC_ENV\" が見つかりません。Trac ではこの変数を設定する必要があります。"
 
-#: trac/env.py:927 trac/admin/console.py:281
+#: trac/env.py:900 trac/admin/console.py:281
 #, python-format
 msgid ""
 "The Trac Environment needs to be upgraded.\n"
@@ -610,50 +610,50 @@
 "\n"
 "\"trac-admin %(path)s upgrade\" を実行してください"
 
-#: trac/env.py:966
+#: trac/env.py:939
 msgid "Copying resources from:"
 msgstr "次の場所からリソースをコピー中です:"
 
-#: trac/env.py:984
+#: trac/env.py:957
 msgid "Creating scripts."
 msgstr "スクリプトを作成しています。"
 
-#: trac/env.py:996
+#: trac/env.py:969
 #, python-format
 msgid "Invalid argument '%(arg)s'"
 msgstr "'%(arg)s' は不正な引数です"
 
-#: trac/env.py:1001
+#: trac/env.py:974
 #, python-format
 msgid "hotcopy can't overwrite existing '%(dest)s'"
 msgstr "'%(dest)s' が存在するため上書きできません"
 
-#: trac/env.py:1010
+#: trac/env.py:983
 #, python-format
 msgid "Hotcopying %(src)s to %(dst)s ..."
 msgstr "%(src)s から %(dst)s へホットコピーを実施しています..."
 
-#: trac/env.py:1028
+#: trac/env.py:1001
 msgid "The following errors happened while copying the environment:"
 msgstr "コピー中に以下のエラーが発生しました:"
 
-#: trac/env.py:1038
+#: trac/env.py:1011
 msgid "Backing up database ..."
 msgstr "データベースをバックアップしています... "
 
-#: trac/env.py:1043
+#: trac/env.py:1016
 msgid "Hotcopy done."
 msgstr "ホットコピーが終了しました。"
 
-#: trac/env.py:1048 trac/admin/api.py:134
+#: trac/env.py:1021 trac/admin/api.py:134
 msgid "Invalid arguments"
 msgstr "不正な引数です"
 
-#: trac/env.py:1051
+#: trac/env.py:1024
 msgid "Database is up to date, no upgrade necessary."
 msgstr "データベースは最新であり更新の必要はありません。"
 
-#: trac/env.py:1057
+#: trac/env.py:1030
 msgid ""
 "The pre-upgrade backup failed.\n"
 "Use '--no-backup' to upgrade without doing a backup.\n"
@@ -661,11 +661,11 @@
 "アップグレード前のバックアップが失敗しました。\n"
 "バックアップしないでアップグレードするには '--no-backup' を使ってください。\n"
 
-#: trac/env.py:1061
+#: trac/env.py:1034
 msgid "The upgrade failed. Please fix the issue and try again.\n"
 msgstr "アップグレードが失敗しました。問題を解消させてもう一度試してください。\n"
 
-#: trac/env.py:1073
+#: trac/env.py:1046
 msgid ""
 "Warning: the wiki-macros directory in the environment is non-empty, but "
 "Trac\n"
@@ -674,7 +674,7 @@
 "注意: wiki-macros ディレクトリが空ではありません。もう Trac はそこからプラグ\n"
 "インをロードしません。手動でこのディレクトリを削除してください。"
 
-#: trac/env.py:1084
+#: trac/env.py:1057
 #, python-format
 msgid ""
 "Error while removing wiki-macros: %(err)s\n"
@@ -685,7 +685,7 @@
 "もう Trac はそこからプラグインをロードしません。手動でこのディレクトリを削除\n"
 "してください。"
 
-#: trac/env.py:1089
+#: trac/env.py:1062
 #, python-format
 msgid ""
 "Upgrade done.\n"
@@ -1108,7 +1108,7 @@
 
 #: trac/admin/web_ui.py:186 trac/ticket/admin.py:63 trac/ticket/admin.py:93
 #: trac/ticket/admin.py:472 trac/ticket/admin.py:642 trac/ticket/admin.py:725
-#: trac/ticket/report.py:254 trac/ticket/roadmap.py:789
+#: trac/ticket/report.py:253 trac/ticket/roadmap.py:789
 #: trac/versioncontrol/admin.py:214
 msgid "Your changes have been saved."
 msgstr "変更を保存しました。"
@@ -1696,7 +1696,7 @@
 msgid "Can't use %(annotator)s annotator: %(error)s"
 msgstr "%(annotator)s が使えません: %(error)s"
 
-#: trac/mimeview/api.py:1109 trac/templates/error.html:157
+#: trac/mimeview/api.py:1109 trac/templates/error.html:161
 msgid "Line"
 msgstr "行"
 
@@ -2027,16 +2027,16 @@
 msgid "Search query too short. Query must be at least %(num)s characters long."
 msgstr "検索語は少なくとも%(num)s文字以上が必要です。"
 
-#: trac/search/web_ui.py:235 trac/ticket/query.py:794 trac/ticket/report.py:454
+#: trac/search/web_ui.py:235 trac/ticket/query.py:794 trac/ticket/report.py:453
 #, python-format
 msgid "Page %(num)d"
 msgstr "ページ%(num)d"
 
-#: trac/search/web_ui.py:248 trac/ticket/query.py:781 trac/ticket/report.py:445
+#: trac/search/web_ui.py:248 trac/ticket/query.py:781 trac/ticket/report.py:444
 msgid "Next Page"
 msgstr "次のページ"
 
-#: trac/search/web_ui.py:254 trac/ticket/query.py:786 trac/ticket/report.py:448
+#: trac/search/web_ui.py:254 trac/ticket/query.py:786 trac/ticket/report.py:447
 msgid "Previous Page"
 msgstr "前のページ"
 
@@ -2391,7 +2391,7 @@
 msgid "Section"
 msgstr "セクション"
 
-#: trac/templates/environment_info.html:75 trac/templates/error.html:169
+#: trac/templates/environment_info.html:75 trac/templates/error.html:173
 msgid "Value"
 msgstr "値"
 
@@ -2419,11 +2419,7 @@
 "                [1:\n"
 "                    Trac administrator] with the information needed to\n"
 "                reproduce the issue."
-<<<<<<< HEAD
-msgstr "内部エラーが発生しました。サイトの [1:Trac 管理者]に連絡し、不具合の再現方法等を伝えることをお勧めします。"
-=======
 msgstr "内部エラーが発生しました。このサイトの [1:Trac 管理者]に連絡し、不具合の再現方法等を伝えることをお勧めします。"
->>>>>>> 4dd70406
 
 #: trac/templates/error.html:104
 #, python-format
@@ -2434,22 +2430,22 @@
 msgid "The action that triggered the error was:"
 msgstr "エラーを発生させた操作:"
 
-#: trac/templates/error.html:111
+#: trac/templates/error.html:110 trac/templates/error.html:115
 msgid "This is probably a local installation issue."
 msgstr "おそらくローカルインストールに問題があります。"
 
-#: trac/templates/error.html:112
+#: trac/templates/error.html:116
 #, python-format
 msgid ""
 "You should %(create)s a ticket at the admin Trac to report\n"
 "                    the issue."
 msgstr "管理用の Trac でこの問題についてチケットを %(create)s してください。"
 
-#: trac/templates/error.html:118
+#: trac/templates/error.html:122
 msgid "Found a bug in Trac?"
 msgstr "Trac のバグを見つけましたか?"
 
-#: trac/templates/error.html:119
+#: trac/templates/error.html:123
 msgid ""
 "If you think this should work and you can reproduce the problem,\n"
 "              you should consider creating a bug report."
@@ -2457,20 +2453,20 @@
 "この不具合が再現可能でありきちんと動作すべきものであるようならば、\n"
 "Trac チームに報告することを検討してください。"
 
-#: trac/templates/error.html:122
+#: trac/templates/error.html:126
 #, python-format
 msgid "Note that the %(name)s plugin seems to be involved."
 msgstr "%(name)s プラグインに関係しているようです。"
 
-#: trac/templates/error.html:125
+#: trac/templates/error.html:129
 msgid "Note that the following plugins seem to be involved:"
 msgstr "次のプラグインに関係しているようです。"
 
-#: trac/templates/error.html:129
+#: trac/templates/error.html:133
 msgid "Please report this issue to the plugin maintainer."
 msgstr "プラグインのメンテナにこの問題を報告してください。"
 
-#: trac/templates/error.html:131
+#: trac/templates/error.html:135
 msgid ""
 "Before you do that, though, please first try\n"
 "                [1:[2:searching]\n"
@@ -2487,22 +2483,22 @@
 "また Trac のインストールや設定に関する質問は、\n"
 "チケットを作成するのではなく[3:メーリングリスト]に投稿するのがよいでしょう。"
 
-#: trac/templates/error.html:140
+#: trac/templates/error.html:144
 #, python-format
 msgid ""
 "Otherwise, please %(create)s a new bug report\n"
 "                describing the problem and explain how to reproduce it."
 msgstr "そうでなければ、Trac プロジェクトのサイトにて不具合の詳細と再現手順を書き添えた新しいチケットを %(create)s してください。"
 
-#: trac/templates/error.html:144
+#: trac/templates/error.html:148
 msgid "Python Traceback"
 msgstr "Python トレースバック"
 
-#: trac/templates/error.html:145
+#: trac/templates/error.html:149
 msgid "Most recent call last:"
 msgstr "後方のものほど最近の呼出となります:"
 
-#: trac/templates/error.html:149
+#: trac/templates/error.html:153
 #, python-format
 msgid ""
 "[1:File \"%(file)s\",\n"
@@ -2513,28 +2509,28 @@
 "                        行 [2:%(line)s], 関数]\n"
 "                        [3:%(function)s]"
 
-#: trac/templates/error.html:155
+#: trac/templates/error.html:159
 msgid "Code fragment:"
 msgstr "近辺のコード:"
 
-#: trac/templates/error.html:167
+#: trac/templates/error.html:171
 msgid "Local variables:"
 msgstr "ローカル変数:"
 
-#: trac/templates/error.html:181
+#: trac/templates/error.html:185
 #, python-format
 msgid "File \"%(file)s\", line %(line)s, in %(function)s"
 msgstr "ファイル \"%(file)s\"、行 %(line)s、関数 %(function)s"
 
-#: trac/templates/error.html:184
+#: trac/templates/error.html:188
 msgid "Switch to plain text view"
 msgstr "プレーンテキストで表示"
 
-#: trac/templates/error.html:193
+#: trac/templates/error.html:197
 msgid "TracGuide"
 msgstr "TracGuide"
 
-#: trac/templates/error.html:193
+#: trac/templates/error.html:197
 msgid "— The Trac User and Administration Guide"
 msgstr "— Trac ユーザ/管理者ガイド"
 
@@ -2763,7 +2759,7 @@
 msgid "The version \"%(name)s\" has been added."
 msgstr "バージョン \"%(name)s\" を追加しました。"
 
-#: trac/ticket/admin.py:501 trac/ticket/model.py:1193 trac/ticket/model.py:1208
+#: trac/ticket/admin.py:501 trac/ticket/model.py:1192 trac/ticket/model.py:1207
 msgid "Invalid version name."
 msgstr "バージョンの名称が不正です。"
 
@@ -3161,29 +3157,29 @@
 msgid "Component %(name)s does not exist."
 msgstr "コンポーネント %(name)s は存在しません。 "
 
-#: trac/ticket/model.py:988 trac/ticket/model.py:1104
+#: trac/ticket/model.py:988 trac/ticket/model.py:1103
 #, python-format
 msgid "Milestone %(name)s does not exist."
 msgstr "マイルストーン %(name)s は存在しません。"
 
-#: trac/ticket/model.py:989 trac/ticket/model.py:1040 trac/ticket/model.py:1059
-#: trac/ticket/model.py:1105
+#: trac/ticket/model.py:989 trac/ticket/model.py:1039 trac/ticket/model.py:1058
+#: trac/ticket/model.py:1104
 msgid "Invalid milestone name."
 msgstr "マイルストーンの名称が不正です。"
 
-#: trac/ticket/model.py:1150
+#: trac/ticket/model.py:1149
 msgid "Open (by due date)"
 msgstr "進行中 (期日あり)"
 
-#: trac/ticket/model.py:1151
+#: trac/ticket/model.py:1150
 msgid "Open (no due date)"
 msgstr "進行中 (期日なし)"
 
-#: trac/ticket/model.py:1154
+#: trac/ticket/model.py:1153
 msgid "Closed"
 msgstr "完了済"
 
-#: trac/ticket/model.py:1171
+#: trac/ticket/model.py:1170
 #, python-format
 msgid "Version %(name)s does not exist."
 msgstr "バージョン %(name)s は存在しません。"
@@ -3248,44 +3244,44 @@
 msgid "Ticket"
 msgstr "チケット"
 
-#: trac/ticket/query.py:843 trac/ticket/report.py:322 trac/ticket/report.py:612
+#: trac/ticket/query.py:843 trac/ticket/report.py:321 trac/ticket/report.py:611
 #: trac/ticket/web_ui.py:130 trac/timeline/web_ui.py:234
 #: trac/versioncontrol/web_ui/log.py:326
 msgid "RSS Feed"
 msgstr "RSS フィード"
 
-#: trac/ticket/query.py:845 trac/ticket/report.py:324 trac/ticket/report.py:614
+#: trac/ticket/query.py:845 trac/ticket/report.py:323 trac/ticket/report.py:613
 #: trac/ticket/web_ui.py:126
 msgid "Comma-delimited Text"
 msgstr "CSV(カンマ区切り)"
 
-#: trac/ticket/query.py:847 trac/ticket/report.py:326 trac/ticket/report.py:616
+#: trac/ticket/query.py:847 trac/ticket/report.py:325 trac/ticket/report.py:615
 #: trac/ticket/web_ui.py:128
 msgid "Tab-delimited Text"
 msgstr "TSV(タブ区切り)"
 
-#: trac/ticket/query.py:870 trac/ticket/report.py:131
+#: trac/ticket/query.py:871 trac/ticket/report.py:133
 msgid "View Tickets"
 msgstr "チケットを見る"
 
-#: trac/ticket/query.py:1086 trac/ticket/query.py:1097
-#: trac/ticket/report.py:203 trac/ticket/templates/report_list.html:67
+#: trac/ticket/query.py:1087 trac/ticket/query.py:1099
+#: trac/ticket/report.py:202 trac/ticket/templates/report_list.html:67
 msgid "Custom Query"
 msgstr "カスタムクエリ"
 
-#: trac/ticket/query.py:1096 trac/ticket/report.py:195
-#: trac/ticket/report.py:196 trac/ticket/report.py:198
+#: trac/ticket/query.py:1098 trac/ticket/report.py:194
+#: trac/ticket/report.py:195 trac/ticket/report.py:197
 #: trac/ticket/templates/report_list.html:20
 #: trac/ticket/templates/report_list.html:38
 msgid "Available Reports"
 msgstr "レポート一覧"
 
-#: trac/ticket/query.py:1197
+#: trac/ticket/query.py:1199
 #, python-format
 msgid "[Error: %(error)s]"
 msgstr "[エラー: %(error)s]"
 
-#: trac/ticket/query.py:1203
+#: trac/ticket/query.py:1205
 msgid ""
 "Wiki macro listing tickets that match certain criteria.\n"
 "\n"
@@ -3396,80 +3392,80 @@
 "パラメータとして使います。また、フィールドのセパレータとして \"&\" を使ってもまだ機能しますが非推奨です (`order` "
 "パラメータを除く)。"
 
-#: trac/ticket/query.py:1321
+#: trac/ticket/query.py:1323
 #, python-format
 msgid "%(num)s ticket matching %(criteria)s"
 msgid_plural "%(num)s tickets matching %(criteria)s"
 msgstr[0] "チケット%(num)s件該当: %(criteria)s"
 
-#: trac/ticket/query.py:1398
+#: trac/ticket/query.py:1400
 #, python-format
 msgid "Ticket completion status for each %(group)s"
 msgstr "%(group)sごとのチケット完了ステータス"
 
-#: trac/ticket/query.py:1413
+#: trac/ticket/query.py:1415
 msgid "No results"
 msgstr "一致するものがありません"
 
-#: trac/ticket/query.py:1431
+#: trac/ticket/query.py:1433
 #, python-format
 msgid "%(groupvalue)s %(groupname)s tickets matching %(query)s"
 msgstr "%(query)s に %(groupvalue)s %(groupname)s のチケットが該当"
 
-#: trac/ticket/query.py:1455
+#: trac/ticket/query.py:1457
 #, python-format
 msgid "%(groupvalue)s %(groupname)s tickets:"
 msgstr "%(groupvalue)s %(groupname)s のチケット:"
 
-#: trac/ticket/report.py:229
+#: trac/ticket/report.py:228
 msgid "The report has been created."
 msgstr "レポートを作成しました。"
 
-#: trac/ticket/report.py:239
+#: trac/ticket/report.py:238
 #, python-format
 msgid "The report {%(id)d} has been deleted."
 msgstr "レポート {%(id)d} を削除しました。"
 
-#: trac/ticket/report.py:261
+#: trac/ticket/report.py:260
 #, python-format
 msgid "Delete Report {%(num)s} %(title)s"
 msgstr "レポート {%(num)s} %(title)s の削除"
 
-#: trac/ticket/report.py:345
+#: trac/ticket/report.py:344
 #, python-format
 msgid "Report failed: %(error)s"
 msgstr "レポートの実行に失敗しました: %(error)s"
 
-#: trac/ticket/report.py:360
+#: trac/ticket/report.py:359
 #, python-format
 msgid "When specified, the report number should be \"%(num)s\"."
 msgstr "番号を指定するとレポート番号は \"%(num)s\" になります。"
 
-#: trac/ticket/report.py:430
+#: trac/ticket/report.py:429
 #, python-format
 msgid "Report execution failed: %(error)s %(sql)s"
 msgstr "レポートの実行に失敗しました: %(error)s %(sql)s"
 
-#: trac/ticket/report.py:620
+#: trac/ticket/report.py:619
 msgid "SQL Query"
 msgstr "SQL クエリ"
 
-#: trac/ticket/report.py:644
+#: trac/ticket/report.py:643
 #, python-format
 msgid "The following arguments are missing: %(args)s"
 msgstr "以下の引数が見つかりません: %(args)s"
 
-#: trac/ticket/report.py:672
+#: trac/ticket/report.py:671
 #, python-format
 msgid "Report {%(num)s} has no SQL query."
 msgstr "レポート %(num)s には SQL クエリが定義されていません。"
 
-#: trac/ticket/report.py:715
+#: trac/ticket/report.py:714
 #, python-format
 msgid "Query parameter \"sort=%(sort_col)s\"  is invalid"
 msgstr "クエリのパラメータ \"sort=%(sort_col)s\" は不正です"
 
-#: trac/ticket/report.py:761
+#: trac/ticket/report.py:760
 #, python-format
 msgid ""
 "Hint: if the report failed due to automatic modification of the ORDER BY "
@@ -3480,20 +3476,20 @@
 "ヒント: ORDER BY 句の自動補正や LIMIT/OFFSET の追加が原因でレポートが失敗する場合は、TracReports 中の "
 "%(sort_column)s と %(limit_offset)s を調べてレポートがどのように書き換えられるかを確かめてください。"
 
-#: trac/ticket/report.py:785
+#: trac/ticket/report.py:784
 #, python-format
 msgid "Report {%(num)s} does not exist."
 msgstr "レポート %(num)s は存在しません。"
 
-#: trac/ticket/report.py:786
+#: trac/ticket/report.py:785
 msgid "Invalid Report Number"
 msgstr "レポート番号が不正です"
 
-#: trac/ticket/report.py:932
+#: trac/ticket/report.py:931
 msgid "report does not exist"
 msgstr "レポートは存在しません"
 
-#: trac/ticket/report.py:939
+#: trac/ticket/report.py:938
 msgid "no permission to view report"
 msgstr "レポートを参照する権限がありません"
 
@@ -6622,12 +6618,22 @@
 #: trac/wiki/formatter.py:369
 #, python-format
 msgid "Error: Failed to load processor %(name)s"
-msgstr "エラー: %(name)s プロセッサのロードに失敗しました"
+msgstr "エラー: プロセッサ %(name)s のロードに失敗しました"
 
 #: trac/wiki/formatter.py:715 trac/wiki/interwiki.py:104
 #, python-format
 msgid "%(target)s in %(name)s"
 msgstr "%(name)s の %(target)s"
+
+#: trac/wiki/formatter.py:808
+#, python-format
+msgid "Error: Macro %(name)s(%(args)s) failed"
+msgstr "エラー: マクロ %(name)s(%(args)s) が失敗しました"
+
+#: trac/wiki/formatter.py:1196
+#, python-format
+msgid "Error: Processor %(name)s failed"
+msgstr "エラー: プロセッサ %(name)s が失敗しました"
 
 #: trac/wiki/intertrac.py:96
 #, python-format
