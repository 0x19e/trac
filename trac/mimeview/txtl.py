# -*- coding: utf-8 -*-
#
# Copyright (C) 2004-2009 Edgewall Software
# Copyright (C) 2004 Daniel Lundin
# All rights reserved.
#
# This software is licensed as described in the file COPYING, which
# you should have received as part of this distribution. The terms
# are also available at http://trac.edgewall.org/wiki/TracLicense.
#
# This software consists of voluntary contributions made by many
# individuals. For the exact contribution history, see the revision
# history and logs, available at http://trac.edgewall.org/log/.
#
# Author: Daniel Lundin <daniel@edgewall.com>

"""Trac support for Textile
See also: https://github.com/textile/python-textile
"""

from StringIO import StringIO
from genshi.core import Stream
from genshi.input import HTMLParser, ParseError

try:
    import textile
except ImportError:
    textile = None
has_textile = textile is not None

<<<<<<< HEAD
from trac.api import ISystemInfoProvider
from trac.core import *
=======
from trac.core import Component, implements
from trac.env import ISystemInfoProvider
>>>>>>> 1e3f7a29
from trac.mimeview.api import IHTMLPreviewRenderer
from trac.util import get_pkginfo, lazy
from trac.util.html import Markup, TracHTMLSanitizer, escape
from trac.util.translation import _
from trac.wiki.api import WikiSystem
from trac.wiki.formatter import system_message


if not has_textile:
    def render_textile(text):
        return None
elif hasattr(textile, 'Textile') and hasattr(textile.Textile, 'parse'):
    def render_textile(text):  # 2.2.0 and later
        return textile.textile(text)
else:
    def render_textile(text):
        text = text.encode('utf-8')
        rv = textile.textile(text)
        return rv.decode('utf-8')


class TextileRenderer(Component):
    """Renders plain text in Textile format as HTML."""

    implements(IHTMLPreviewRenderer, ISystemInfoProvider)

    # IHTMLPreviewRenderer methods

    def get_quality_ratio(self, mimetype):
        if has_textile and mimetype == 'text/x-textile':
            return 8
        return 0

    @lazy
    def _sanitizer(self):
        wikisys = WikiSystem(self.env)
        return TracHTMLSanitizer(safe_schemes=wikisys.safe_schemes)

    def render(self, context, mimetype, content, filename=None, rev=None):
        output = render_textile(content)
        if WikiSystem(self.env).render_unsafe_content:
            return Markup(output)
        try:
            stream = Stream(HTMLParser(StringIO(output)))
            return (stream | self._sanitizer).render('xhtml', encoding=None)
        except ParseError, e:
            self.log.warning(e)
            line = content.splitlines()[e.lineno - 1].strip()
            return system_message(_("HTML parsing error: %(message)s",
                                    message=escape(e.msg)), line)

    # ISystemInfoProvider methods

    def get_system_info(self):
        if has_textile:
            version = get_pkginfo(textile).get('version', textile.__version__)
            yield 'Textile', version<|MERGE_RESOLUTION|>--- conflicted
+++ resolved
@@ -28,13 +28,8 @@
     textile = None
 has_textile = textile is not None
 
-<<<<<<< HEAD
 from trac.api import ISystemInfoProvider
-from trac.core import *
-=======
 from trac.core import Component, implements
-from trac.env import ISystemInfoProvider
->>>>>>> 1e3f7a29
 from trac.mimeview.api import IHTMLPreviewRenderer
 from trac.util import get_pkginfo, lazy
 from trac.util.html import Markup, TracHTMLSanitizer, escape
@@ -78,9 +73,8 @@
         if WikiSystem(self.env).render_unsafe_content:
             return Markup(output)
         try:
-            stream = Stream(HTMLParser(StringIO(output)))
-            return (stream | self._sanitizer).render('xhtml', encoding=None)
-        except ParseError, e:
+            return self._sanitizer.sanitize(output)
+        except ParseError as e:
             self.log.warning(e)
             line = content.splitlines()[e.lineno - 1].strip()
             return system_message(_("HTML parsing error: %(message)s",
