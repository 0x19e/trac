@import url(code.css);

#info { margin: 0 0 1em 0 }
#wikipage { clear: both }

/* Styles for the path of hierarchical pages */
#pagepath { 
 font-size: 10px; /* same as .nav ul in trac.css */
 float: left;
}
#pagepath :link, #pagepath :visited { margin: 0 .2em }
#pagepath .first:link, #pagepath .first:visited { color: #998 }
#pagepath .sep { color: #666; padding: 0 .1em }
#pagepath .pathentry { float: left }

/* Styles for the page editing form */
.preview-right { 
 float: right;
 width: 50%;
 display: block;
 margin: 0 0 0 1em;
}
.sidebyside > h2 { margin: .4em 0; }
.sidebyside #preview { margin: 0 0 1em 0; }

#edit { margin-top: .5em }
#edit #rows { 
 float: right;
 font-size: 80%;
 margin: .4em 0 0 0;
}
#edit #rows select { font-size: 90% }
#edit fieldset { margin-left: 1px; margin-right: 1px }
#edit #text {
 clear: both;
 margin-left: -1px;
 margin-right: -1px;
 padding: 0;
 width: 100%;
 min-height: 10em;
 resize: vertical;
}
#edit .wikitoolbar { float: left; margin-left: -1px }
#edit div.trac-resizable { clear: both; width: 100% }
#edit + #info { margin-top: 1em }
#edit + #attachments { margin-top: 1.5em }
#changeinfo { padding: .5em }
#changeinfo .field { float: left; margin: 0 1em .5em 0 }
#changeinfo { clear: both }
#changeinfo br { clear: left }
#changeinfo .options { padding: 0 0 1em 1em }
#changeinfo .options, #changeinfo .buttons { clear: left }
#delete, #rename, #save { margin-left: 3em }
#preview {
 background: #f8f8f8 url(../draft.png);
 margin: 1em 0 2em;
 overflow: auto;
}
#template { vertical-align: middle; padding-top: 1em; }

/* Diff view */
#overview .multi { color: #999 }
#overview .ipnr { color: #999; font-size: 80% }
#overview .comment { padding: 1em 0 0 }

@media print { 
 th.diff, td.diff { display: none }
}

/* Styles for the TracGuideToc wikimacro */
.wiki-toc {
 padding: .5em 1em;
 margin: 0 0 2em 1em;
 float: right;
 clear: right;
 border: 1px outset #ddc;
 background: #ffd;
 font-size: 85%;
 position: relative;
}
.wiki-toc h4 { font-size: 12px; margin: 0 }
.wiki-toc ul, .wiki-toc ol { list-style: none; padding: 0; margin: 0 }
.wiki-toc ul ul, .wiki-toc ol ol { padding-left: 1.2em }
.wiki-toc li { margin: 0; padding: 0 }
.wiki-toc .active { background: #ff9; position: relative; }
.wiki-toc-un ul, .wiki-toc-un ol { list-style: none; } 

div.trac-modifiedby {
 margin: .3em .5em;
 color: #888;
 font-size: 80%;
 font-style: italic;
 text-align: right;
 float: right;
}
div.trac-modifiedby :link, div.trac-modifiedby :visited { color: inherit }
<<<<<<< HEAD

/* Styles related to RTL support */
.rtl { direction: rtl; }
.rtl div.wiki-toc { float: left; }
.rtl .wiki-toc ul ul, .wiki-toc ol ol { padding-right: 1.2em }

/* TracIni default value */
div.tracini td.default { font-size: 90% }
div.tracini td.nodefault {
 color: #777;
 font-size: 85%;
 font-style: italic;
 white-space: nowrap;
=======
div.trac-modifiedby span.trac-print { display: none; }
@media print {
 div.trac-modifiedby span { display: none; }
 div.trac-modifiedby span.trac-print { display: block; }
>>>>>>> ba898b1f
}<|MERGE_RESOLUTION|>--- conflicted
+++ resolved
@@ -94,7 +94,11 @@
  float: right;
 }
 div.trac-modifiedby :link, div.trac-modifiedby :visited { color: inherit }
-<<<<<<< HEAD
+div.trac-modifiedby span.trac-print { display: none; }
+@media print {
+ div.trac-modifiedby span { display: none; }
+ div.trac-modifiedby span.trac-print { display: block; }
+}
 
 /* Styles related to RTL support */
 .rtl { direction: rtl; }
@@ -108,10 +112,4 @@
  font-size: 85%;
  font-style: italic;
  white-space: nowrap;
-=======
-div.trac-modifiedby span.trac-print { display: none; }
-@media print {
- div.trac-modifiedby span { display: none; }
- div.trac-modifiedby span.trac-print { display: block; }
->>>>>>> ba898b1f
 }