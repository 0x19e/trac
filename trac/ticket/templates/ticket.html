--- conflicted
+++ resolved
@@ -306,29 +306,18 @@
                   <th class="trac-textarea"><label for="field-description">${
                       _("Description:")}</label></th>
                   <td class="fullrow" colspan="3">
-<<<<<<< HEAD
-                    <fieldset>
-                      <textarea id="field-description"
-                                name="field_description"
-                                class="wikitext trac-fullwidth trac-resizable"
-                                rows="10" cols="68">${
-                        ticket.description}</textarea>
-                      <label for="field-description" class="trac-textarea-hint">
-                        # trans wikiformatting = jmacros.wikiformatting_link()
-
-                        You may use ${wikiformatting} here.
-
-                        # endtrans
-                      </label>
-                    </fieldset>
-=======
-                    <label for="field-description" id="field-description-help" i18n:msg="">You may use <!--!
-                      --><a tabindex="42" href="${href.wiki('WikiFormatting')}">WikiFormatting</a> here.
+                    <textarea id="field-description"
+                              name="field_description"
+                              class="wikitext trac-fullwidth trac-resizable"
+                              rows="10" cols="68">${
+                      ticket.description}</textarea>
+                    <label for="field-description" class="trac-textarea-hint">
+                      # trans wikiformatting = jmacros.wikiformatting_link()
+
+                      You may use ${wikiformatting} here.
+
+                      # endtrans
                     </label>
-                    <textarea id="field-description" name="field_description"
-                              class="wikitext trac-fullwidth trac-resizable" rows="10" cols="68">
-${ticket.description}</textarea>
->>>>>>> 95792b3e
                   </td>
                 </tr>
                 # endif
