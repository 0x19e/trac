<!--!
       groups    - a dict, where:
                     key       - is the value shared by all results in this group
                     value     - is the list of corresponding tickets

       headers   - a sequence of header structure:
                     .name     - field name for this header
                     .label    - what to display for this header

       fields    - dict of field name to field structure:
                     .label    - field label

       query     - the actual Query instance used to perform the query

-->
<div xmlns="http://www.w3.org/1999/xhtml"
     xmlns:py="http://genshi.edgewall.org/"
     xmlns:i18n="http://genshi.edgewall.org/i18n"
     xmlns:xi="http://www.w3.org/2001/XInclude">
  <h2 class="report-result" py:if="paginator.has_more_pages">
    Results <span class="numresults">(${paginator.displayed_items()})</span>
  </h2>
  <xi:include py:if="paginator.show_index" href="page_index.html" />
<<<<<<< HEAD
  <py:for each="group_index, (groupname, results) in enumerate(groups)">
    <h2 class="report-result" py:if="groupname is not None"
        i18n:msg="grouplabel, groupname, count"
        py:with="grouplabel = fields[query.group].label;
                 groupname = authorinfo(groupname) if query.group in ['owner', 'reporter'] else (groupname or _('None'));
                 count = ngettext('%(num)s match', '%(num)s matches', len(results))">
      ${grouplabel}: ${groupname} <span class="numrows">(${count})</span>
    </h2>
    <table class="listing tickets">
      <thead>
        <tr>
          <th py:for="header in headers"
            class="$header.name${query.order == header.name and (query.desc and ' desc' or ' asc') or ''}">
            <?python asc = _('(ascending)'); desc = _('(descending)') ?>
            <a title="${_('Sort by %(col)s %(direction)s', col=header.label,
                          direction=(query.order == header.name and not query.desc and desc or asc))}"
               href="$header.href">${header.label}</a>
=======
  <py:def function="group_heading(groupname, results)">
    <h2 class="report-result" py:if="groupname is not None">
      ${fields[query.group].label}:
      ${query.group in ['owner', 'reporter'] and authorinfo(groupname) or groupname or _('None')}
      <span class="numrows">(${ngettext('%(num)s match', '%(num)s matches', len(results))})</span>
    </h2>
  </py:def>
  <py:def function="column_headers()">
    <tr class="trac-columns">
      <th py:for="header in headers"
          class="$header.name${query.order == header.name and (query.desc and ' desc' or ' asc') or ''}">
        <?python asc = _('(ascending)'); desc = _('(descending)') ?>
        <a title="${_('Sort by %(col)s %(direction)s', col=header.label,
                      direction=(query.order == header.name and not query.desc and desc or asc))}"
           href="$header.href">${header.label}</a>
      </th>
    </tr>
  </py:def>
  ${groups and group_heading(*groups[0]) or None}
  <table class="listing tickets">
    <thead py:strip="group_index">
      ${column_headers()}
    </thead>
    <py:for each="group_index, (groupname, results) in enumerate(groups)">
      <tbody py:if="group_index">
        <tr py:if="groupname is not None" class="trac-group">
          <th colspan="${len(headers)}">
            ${group_heading(groupname, results)}
>>>>>>> bd035a0f
          </th>
        </tr>
        ${column_headers()}
      </tbody>
      <tbody>
        <tr py:if="not results" class="even">
          <td colspan="${len(headers)}">
            No tickets found
          </td>
        </tr>
        <py:for each="idx, result in enumerate(results)">
          <py:with vars="ticket_context = context.child('ticket', result.id)">
            <py:if test="'TICKET_VIEW' in perm(ticket_context.resource)">

              <tr class="${idx % 2 and 'odd' or 'even'} prio${result.priority_value}${
                'added' in result and ' added' or ''}${
                'changed' in result and ' changed' or ''}${
                'removed' in result and ' removed' or ''}">
                <py:for each="idx, header in enumerate(headers)" py:choose="">
                  <py:with vars="name = header.name; value = result[name]">
                    <td py:when="name == 'id'" class="id"><a href="$result.href" title="View ticket"
                        class="${classes(closed=result.status == 'closed')}">#$result.id</a></td>
                    <td py:otherwise="" class="$name" py:choose="">
                      <a py:when="name == 'summary'" href="$result.href" title="View ticket">$value</a>
                      <py:when test="isinstance(value, datetime)">${dateinfo(value)}</py:when>
                      <py:when test="name == 'reporter'">${authorinfo(value)}</py:when>
                      <py:when test="name == 'cc'">${format_emails(ticket_context, value)}</py:when>
                      <py:when test="name == 'owner' and value">${authorinfo(value)}</py:when>
                      <py:when test="name == 'milestone'"><a py:if="value" title="View milestone" href="${href.milestone(value)}">${value}</a></py:when>
                      <py:when test="header.wikify">${wiki_to_oneliner(ticket_context, value)}</py:when>
                      <py:otherwise>$value</py:otherwise>
                    </td>
                  </py:with>
                </py:for>
              </tr>

              <py:with vars="result_rows = [t for t in row if result[t]]">
                <tr py:if="result_rows" class="fullrow">
                  <td colspan="${len(headers)}">
                    <p class="meta" i18n:msg="author, date">Reported by <strong>${authorinfo(result.reporter)}</strong>,
                      ${dateinfo(result.time)} ago.</p>
                  </td>
                </tr>
                <py:choose>
                  <tr py:when="ticket_context.resource in context" class="fullrow">
                    <td colspan="${len(headers)}">
                      <p class="meta"><em>(this ticket)</em></p>
                    </td>
                  </tr>
                  <tr py:otherwise="" py:for="r in result_rows" class="fullrow">
                    <th class="meta">${fields.get(r, {'label': r or 'none'}).label}</th>
                    <td colspan="${len(headers)-1}" xml:space="preserve">
                      ${wiki_to_html(ticket_context, result[r])}
                    </td>
                  </tr>
                </py:choose>
              </py:with>
            </py:if>
          </py:with>
        </py:for>
        <tr py:if="group_index == len(groups)-1 and last_group_is_partial">
          <td colspan="${len(headers)}">
            <i>(more results for this group on next page)</i>
          </td>
        </tr>
      </tbody>
    </py:for>
  </table>
  <xi:include py:if="paginator.show_index" href="page_index.html" />
</div>

<|MERGE_RESOLUTION|>--- conflicted
+++ resolved
@@ -21,30 +21,13 @@
     Results <span class="numresults">(${paginator.displayed_items()})</span>
   </h2>
   <xi:include py:if="paginator.show_index" href="page_index.html" />
-<<<<<<< HEAD
-  <py:for each="group_index, (groupname, results) in enumerate(groups)">
+  <py:def function="group_heading(groupname, results)">
     <h2 class="report-result" py:if="groupname is not None"
         i18n:msg="grouplabel, groupname, count"
         py:with="grouplabel = fields[query.group].label;
                  groupname = authorinfo(groupname) if query.group in ['owner', 'reporter'] else (groupname or _('None'));
                  count = ngettext('%(num)s match', '%(num)s matches', len(results))">
       ${grouplabel}: ${groupname} <span class="numrows">(${count})</span>
-    </h2>
-    <table class="listing tickets">
-      <thead>
-        <tr>
-          <th py:for="header in headers"
-            class="$header.name${query.order == header.name and (query.desc and ' desc' or ' asc') or ''}">
-            <?python asc = _('(ascending)'); desc = _('(descending)') ?>
-            <a title="${_('Sort by %(col)s %(direction)s', col=header.label,
-                          direction=(query.order == header.name and not query.desc and desc or asc))}"
-               href="$header.href">${header.label}</a>
-=======
-  <py:def function="group_heading(groupname, results)">
-    <h2 class="report-result" py:if="groupname is not None">
-      ${fields[query.group].label}:
-      ${query.group in ['owner', 'reporter'] and authorinfo(groupname) or groupname or _('None')}
-      <span class="numrows">(${ngettext('%(num)s match', '%(num)s matches', len(results))})</span>
     </h2>
   </py:def>
   <py:def function="column_headers()">
@@ -68,7 +51,6 @@
         <tr py:if="groupname is not None" class="trac-group">
           <th colspan="${len(headers)}">
             ${group_heading(groupname, results)}
->>>>>>> bd035a0f
           </th>
         </tr>
         ${column_headers()}
