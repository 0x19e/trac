# -*- coding: utf-8 -*-
#
# Copyright (C) 2005-2013 Edgewall Software
# Copyright (C) 2005-2006 Emmanuel Blot <emmanuel.blot@free.fr>
# All rights reserved.
#
# This software is licensed as described in the file COPYING, which
# you should have received as part of this distribution. The terms
# are also available at http://trac.edgewall.org/wiki/TracLicense.
#
# This software consists of voluntary contributions made by many
# individuals. For the exact contribution history, see the revision
# history and logs, available at http://trac.edgewall.org/log/.
#
# Include a basic SMTP server, based on L. Smithson
# (lsmithson@open-networks.co.uk) extensible Python SMTP Server
#

import base64
import io
import quopri
import re
import unittest
from datetime import datetime, timedelta

from trac.attachment import Attachment
from trac.notification.api import NotificationSystem
from trac.test import EnvironmentStub, MockRequest, mkdtemp
from trac.tests.notification import SMTP_TEST_PORT, SMTPThreadedServer, \
                                    parse_smtp_message
from trac.ticket.model import Ticket
<<<<<<< HEAD
from trac.ticket.notification import (
    BatchTicketChangeEvent, TicketChangeEvent, TicketNotificationSystem)
from trac.ticket.test import insert_ticket
=======
from trac.ticket.notification import BatchTicketNotifyEmail, Subscription, \
                                     TicketChangeEvent, TicketNotifyEmail
>>>>>>> 7e4da229
from trac.ticket.web_ui import TicketModule
from trac.util.datefmt import datetime_now, utc

MAXBODYWIDTH = 76
smtpd = None


def setUpModule():
    global smtpd
    smtpd = SMTPThreadedServer(SMTP_TEST_PORT)
    smtpd.start()


def tearDownModule():
    smtpd.stop()


def notify_ticket_created(env, ticket):
    smtpd.cleanup()
    event = TicketChangeEvent('created', ticket, ticket['time'],
                              ticket['reporter'])
    NotificationSystem(env).notify(event)


def notify_ticket_changed(env, ticket, author='anonymous'):
    smtpd.cleanup()
    event = TicketChangeEvent('changed', ticket, ticket['changetime'], author)
    NotificationSystem(env).notify(event)


def config_subscriber(env, updater=False, owner=False, reporter=False):
    section = 'notification-subscriber'
    env.config.set(section, 'always_notify_cc', 'CarbonCopySubscriber')
    if updater:
        env.config.set(section, 'always_notify_updater',
                       'TicketUpdaterSubscriber')
        env.config.set(section, 'always_notify_previous_updater',
                       'TicketPreviousUpdatersSubscriber')
    if owner:
        env.config.set(section, 'always_notify_owner',
                       'TicketOwnerSubscriber')
    if reporter:
        env.config.set(section, 'always_notify_reporter',
                       'TicketReporterSubscriber')
    del NotificationSystem(env).subscriber_defaults


def config_smtp(env):
    env.config.set('project', 'name', 'TracTest')
    env.config.set('notification', 'smtp_enabled', 'true')
    env.config.set('notification', 'smtp_port', str(SMTP_TEST_PORT))
    env.config.set('notification', 'smtp_server', smtpd.host)
    # Note: when specifying 'localhost', the connection may be attempted
    #       for '::1' first, then only '127.0.0.1' after a 1s timeout


class RecipientTestCase(unittest.TestCase):
    """Notification test cases for email recipients."""

    def setUp(self):
        self.env = EnvironmentStub(default_data=True)
        config_smtp(self.env)

    def tearDown(self):
        smtpd.cleanup()
        self.env.reset_db()

    def _insert_ticket(self, **props):
        return insert_ticket(self.env, **props)

    def test_no_recipients(self):
        """No recipient case"""
        ticket = insert_ticket(self.env, reporter='anonymous', summary='Foo')
        notify_ticket_created(self.env, ticket)
        recipients = smtpd.get_recipients()
        sender = smtpd.get_sender()
        message = smtpd.get_message()
        self.assertEqual(0, len(recipients))
        self.assertIsNone(sender)
        self.assertIsNone(message)

    def _test_smtp_always_cc(self, key, sep):
        cc_list = ('joe.user@example.net', 'joe.bar@example.net')
        self.env.config.set('notification', key, sep.join(cc_list))
        ticket = self._insert_ticket(reporter='joe.bar@example.org',
                                     owner='joe.user@example.net',
                                     summary='New ticket recipients')

        notify_ticket_created(self.env, ticket)
        recipients = smtpd.get_recipients()

        self.assertEqual(2, len(recipients))
        for r in cc_list:
            self.assertIn(r, recipients)

    def test_smtp_always_cc_comma_separator(self):
        self._test_smtp_always_cc('smtp_always_cc', ', ')

    def test_smtp_always_cc_space_separator(self):
        self._test_smtp_always_cc('smtp_always_cc', ' ')

    def test_smtp_always_bcc_comma_separator(self):
        self._test_smtp_always_cc('smtp_always_bcc', ', ')

    def test_smtp_always_bcc_space_separator(self):
        self._test_smtp_always_cc('smtp_always_bcc', ' ')

    def test_new_ticket_recipients(self):
        """Report and CC list should be in recipient list for new tickets."""
        config_subscriber(self.env, updater=True)
        always_cc = ('joe.user@example.net', 'joe.bar@example.net')
        ticket_cc = ('joe.user@example.com', 'joe.bar@example.org')
        self.env.config.set('notification', 'smtp_always_cc',
                            ', '.join(always_cc))
        ticket = insert_ticket(self.env, reporter='joe.bar@example.org',
                               owner='joe.user@example.net',
                               cc=' '.join(ticket_cc),
                               summary='New ticket recipients')
        notify_ticket_created(self.env, ticket)
        recipients = smtpd.get_recipients()
        for r in always_cc + ticket_cc + \
                (ticket['owner'], ticket['reporter']):
            self.assertIn(r, recipients)

    def test_cc_only(self):
        """Notification w/o explicit recipients but Cc: (#3101)"""
        always_cc = ('joe.user@example.net', 'joe.bar@example.net')
        self.env.config.set('notification', 'smtp_always_cc',
                            ', '.join(always_cc))
        ticket = insert_ticket(self.env, summary='Foo')
        notify_ticket_created(self.env, ticket)
        recipients = smtpd.get_recipients()
        for r in always_cc:
            self.assertIn(r, recipients)

    def test_always_notify_updater(self):
        """The `always_notify_updater` option."""
        def _test_updater(enabled):
            config_subscriber(self.env, updater=enabled)
            ticket = insert_ticket(self.env, reporter='joe.user@example.org',
                                   summary=u'This is a súmmäry')
            now = datetime_now(utc)
            ticket.save_changes('joe.bar2@example.com', 'This is a change',
                                when=now)
            notify_ticket_changed(self.env, ticket)
            recipients = smtpd.get_recipients()
            if enabled:
                self.assertEqual(1, len(recipients))
                self.assertIn('joe.bar2@example.com', recipients)
            else:
                self.assertEqual(0, len(recipients))
                self.assertNotIn('joe.bar2@example.com', recipients)

        # Validate with and without a default domain
        for enable in False, True:
            _test_updater(enable)

    def test_always_notify_owner(self):
        """The `always_notify_owner` option."""
        def _test_reporter(enabled):
            config_subscriber(self.env, owner=enabled)
            ticket = insert_ticket(self.env, summary='Foo',
                                   reporter=u'joe@example.org',
                                   owner=u'jim@example.org')
            now = datetime_now(utc)
            ticket.save_changes('joe@example.org', 'this is my comment',
                                when=now)
            notify_ticket_changed(self.env, ticket)
            recipients = smtpd.get_recipients()
            if enabled:
                self.assertEqual(1, len(recipients))
                self.assertEqual('jim@example.org', recipients[0])
            else:
                self.assertEqual(0, len(recipients))

        for enable in False, True:
            _test_reporter(enable)

    def test_always_notify_reporter(self):
        """Notification to reporter w/ updater option disabled (#3780)"""
        def _test_reporter(enabled):
            config_subscriber(self.env, reporter=enabled)
            ticket = insert_ticket(self.env, summary='Foo',
                                   reporter=u'joe@example.org')
            now = datetime_now(utc)
            ticket.save_changes('joe@example.org', 'this is my comment',
                                when=now)
            notify_ticket_changed(self.env, ticket)
            recipients = smtpd.get_recipients()
            if enabled:
                self.assertEqual(1, len(recipients))
                self.assertEqual('joe@example.org', recipients[0])
            else:
                self.assertEqual(0, len(recipients))

        for enable in False, True:
            _test_reporter(enable)

    def test_notify_new_tickets(self):
        """Notification to NewTicketSubscribers."""
        def _test_new_ticket():
            ticket = Ticket(self.env)
            ticket['reporter'] = 'user4'
            ticket['owner'] = 'user5'
            ticket['summary'] = 'New Ticket Subscribers'
            ticket.insert()
            notify_ticket_created(self.env, ticket)
            return ticket

        def _add_new_ticket_subscriber(sid, authenticated):
            Subscription.add(self.env, {
                'sid': sid, 'authenticated': authenticated,
                'distributor': 'email', 'format': None, 'adverb': 'always',
                'class': 'NewTicketSubscriber'
            })

        _test_new_ticket()
        recipients = notifysuite.smtpd.get_recipients()
        self.assertEqual(0, len(recipients))

        self.env.insert_users([
            ('user1', 'User One', 'joe@example.org', 1),
            ('user2', 'User Two', 'bar@example.org', 1),
            ('58bd3a', 'User Three', 'jim@example.org', 0),
        ])
        _add_new_ticket_subscriber('user1', 1)
        _add_new_ticket_subscriber('58bd3a', 0)

        ticket = _test_new_ticket()
        recipients = notifysuite.smtpd.get_recipients()
        self.assertEqual(2, len(recipients))
        self.assertIn('joe@example.org', recipients)
        self.assertIn('jim@example.org', recipients)

        ticket.save_changes('user4', 'this is my comment',
                            when=datetime_now(utc))
        notify_ticket_changed(self.env, ticket)

        recipients = notifysuite.smtpd.get_recipients()
        self.assertEqual(0, len(recipients))

    def test_no_duplicates(self):
        """Email addresses should be found only once in the recipient list."""
        self.env.config.set('notification', 'smtp_always_cc',
                            'joe.user@example.com')
        ticket = insert_ticket(self.env, reporter='joe.user@example.com',
                               owner='joe.user@example.com',
                               cc='joe.user@example.com',
                               summary='No duplicates')
        notify_ticket_created(self.env, ticket)
        recipients = smtpd.get_recipients()
        self.assertEqual(1, len(recipients))
        self.assertIn('joe.user@example.com', recipients)

    def test_long_forms(self):
        """Long forms of SMTP email addresses 'Display Name <address>'"""
        config_subscriber(self.env, updater=True, owner=True)
        ticket = insert_ticket(self.env,
           reporter='"Joe" <joe.user@example.com>',
           owner='Joe <joe.user@example.net>',
           cc=u' \u00a0 Jóe \u3000 < joe.user@example.org > \u00a0 ',
           summary='Long form')
        notify_ticket_created(self.env, ticket)
        recipients = smtpd.get_recipients()
        self.assertEqual(3, len(recipients))
        self.assertIn('joe.user@example.com', recipients)
        self.assertIn('joe.user@example.net', recipients)
        self.assertIn('joe.user@example.org', recipients)


class NotificationTestCase(unittest.TestCase):
    """Notification test cases that send email over SMTP"""

    def setUp(self):
        self.env = EnvironmentStub(default_data=True)
        config_smtp(self.env)
        self.env.config.set('trac', 'base_url', 'http://localhost/trac')
        self.env.config.set('project', 'url', 'http://localhost/project.url')
        self.env.config.set('notification', 'smtp_enabled', 'true')
        self.env.config.set('notification', 'smtp_always_cc',
                            'joe.user@example.net, joe.bar@example.net')
        self.env.config.set('notification', 'use_public_cc', 'true')
        self.req = MockRequest(self.env)

    def tearDown(self):
        """Signal the notification test suite that a test is over"""
        smtpd.cleanup()
        self.env.reset_db()

    def _insert_ticket(self, **props):
        reporter = props.pop('reporter', 'joeuser')
        summary = props.pop('summary', 'Summary')
        return insert_ticket(self.env, reporter=reporter, summary=summary,
                             **props)

    def test_structure(self):
        """Basic SMTP message structure (headers, body)"""
        ticket = insert_ticket(self.env,
                               reporter='"Joe User" <joe.user@example.org>',
                               owner='joe.user@example.net',
                               cc='joe.user@example.com, joe.bar@example.org, '
                                  'joe.bar@example.net',
                               summary='This is a summary')
        notify_ticket_created(self.env, ticket)
        message = smtpd.get_message()
        headers, body = parse_smtp_message(message)
        # checks for header existence
        self.assertTrue(headers)
        # checks for body existence
        self.assertTrue(body)
        # checks for expected headers
        self.assertIn('Date', headers)
        self.assertIn('Subject', headers)
        self.assertEqual('<073.8a48f9c2ab2dc64e820e391f8f784a04@localhost>',
                         headers['Message-ID'])
        self.assertIn('From', headers)
        self.assertIn('\n-- \nTicket URL: <', body)

    def test_date(self):
        """Date format compliance (RFC822)
           we do not support 'military' format"""
        date_str = r"^((?P<day>\w{3}),\s*)*(?P<dm>\d{2})\s+" \
                   r"(?P<month>\w{3})\s+(?P<year>\d{4})\s+" \
                   r"(?P<hour>\d{2}):(?P<min>[0-5][0-9])" \
                   r"(:(?P<sec>[0-5][0-9]))*\s" \
                   r"((?P<tz>\w{2,3})|(?P<offset>[+\-]\d{4}))$"
        date_re = re.compile(date_str)
        # python time module does not detect incorrect time values
        days = ['Mon', 'Tue', 'Wed', 'Thu', 'Fri', 'Sat', 'Sun']
        months = ['Jan', 'Feb', 'Mar', 'Apr', 'May', 'Jun',
                  'Jul', 'Aug', 'Sep', 'Oct', 'Nov', 'Dec']
        tz = ['UT', 'GMT', 'EST', 'EDT', 'CST', 'CDT', 'MST', 'MDT',
              'PST', 'PDT']
        ticket = insert_ticket(self.env,
                               reporter='"Joe User" <joe.user@example.org>',
                               summary='This is a summary')
        notify_ticket_created(self.env, ticket)
        message = smtpd.get_message()
        headers, body = parse_smtp_message(message)
        self.assertIn('Date', headers)
        mo = date_re.match(headers['Date'])
        self.assertTrue(mo)
        if mo.group('day'):
            self.assertIn(mo.group('day'), days)
        self.assertIn(int(mo.group('dm')), xrange(1, 32))
        self.assertIn(mo.group('month'), months)
        self.assertIn(int(mo.group('hour')), xrange(24))
        if mo.group('tz'):
            self.assertIn(mo.group('tz'), tz)

    def test_bcc_privacy(self):
        """Visibility of recipients"""
        def run_bcc_feature(public_cc):
            # CC list should be private
            self.env.config.set('notification', 'use_public_cc', public_cc)
            self.env.config.set('notification', 'smtp_always_bcc',
                                'joe.foobar@example.net')
            ticket = insert_ticket(self.env,
                                   reporter='"Joe User" <joe.user@example.org>',
                                   summary='This is a summary')
            notify_ticket_created(self.env, ticket)
            message = smtpd.get_message()
            headers, body = parse_smtp_message(message)
            # Msg should have a To header
            self.assertEqual('undisclosed-recipients: ;', headers['To'])
            # Extract the list of 'Cc' recipients from the message
            cc = [rcpt.strip() for rcpt in headers['Cc'].split(',')]
            # Extract the list of the actual SMTP recipients
            rcptlist = smtpd.get_recipients()
            # Build the list of the expected 'Cc' recipients
            ccrcpt = self.env.config.getlist('notification', 'smtp_always_cc')
            for rcpt in ccrcpt:
                # Each recipient of the 'Cc' list should appear
                # in the 'Cc' header
                self.assertIn(rcpt, cc)
                # Check the message has actually been sent to the recipients
                self.assertIn(rcpt, rcptlist)
            # Build the list of the expected 'Bcc' recipients
            bccrcpt = self.env.config.getlist('notification',
                                              'smtp_always_bcc')
            for rcpt in bccrcpt:
                # Check the message has actually been sent to the recipients
                self.assertIn(rcpt, rcptlist)
        for public in False, True:
            run_bcc_feature(public)

    def test_short_login(self):
        """Email addresses without a FQDN"""
        def _test_short_login(use_short_addr, username, address):
            config_subscriber(self.env, reporter=True)
            ticket = insert_ticket(self.env, reporter=username,
                                   summary='This is a summary')
            # Be sure that at least one email address is valid, so that we
            # send a notification even if other addresses are not valid
            self.env.config.set('notification', 'smtp_always_cc',
                                'joe.bar@example.net, john')
            self.env.config.set('notification', 'use_short_addr',
                                'enabled' if use_short_addr else 'disabled')
            notify_ticket_created(self.env, ticket)
            message = smtpd.get_message()
            recipients = set(smtpd.get_recipients())
            headers, body = parse_smtp_message(message)
            # Msg should always have a 'To' field
            self.assertEqual('undisclosed-recipients: ;', headers['To'])
            # Msg should have a 'Cc' field
            self.assertIn('Cc', headers)
            cclist = set(addr.strip() for addr in headers['Cc'].split(','))
            if use_short_addr:
                # Msg should be delivered to the reporter
                self.assertEqual(set([address, 'joe.bar@example.net',
                                      'john']), cclist)
                self.assertEqual(set([address, 'joe.bar@example.net',
                                      'john']), recipients)
            else:
                # Msg should not be delivered to the reporter
                self.assertEqual(set(['joe.bar@example.net']), cclist)
                self.assertEqual(set(['joe.bar@example.net']), recipients)

        # Validate with and without the short addr option enabled
        self.env.insert_users([('bar', 'Bar User', ''),
                               ('qux', 'Qux User', 'qux-mail')])
        for use_short_addr in (False, True):
            _test_short_login(use_short_addr, 'foo', 'foo')
            _test_short_login(use_short_addr, 'bar', 'bar')
            _test_short_login(use_short_addr, 'qux', 'qux-mail')

    def test_default_domain(self):
        """Default domain name"""
        def _test_default_domain(enable):
            config_subscriber(self.env)
            self.env.config.set('notification', 'smtp_always_cc', '')
            ticket = insert_ticket(self.env, cc='joenodom, foo, bar, qux, '
                                                'joewithdom@example.com',
                                   summary='This is a summary')
            # Be sure that at least one email address is valid, so that we
            # send a notification even if other addresses are not valid
            self.env.config.set('notification', 'smtp_always_cc',
                                'joe.bar@example.net')
            self.env.config.set('notification', 'smtp_default_domain',
                                'example.org' if enable else '')
            notify_ticket_created(self.env, ticket)
            message = smtpd.get_message()
            headers, body = parse_smtp_message(message)
            # Msg should always have a 'Cc' field
            self.assertIn('Cc', headers)
            cclist = set(addr.strip() for addr in headers['Cc'].split(','))
            if enable:
                self.assertEqual(set(['joenodom@example.org',
                                      'foo@example.org',
                                      'bar@example.org',
                                      'qux-mail@example.org',
                                      'joewithdom@example.com',
                                      'joe.bar@example.net']), cclist)
            else:
                self.assertEqual(set(['joewithdom@example.com',
                                      'joe.bar@example.net']), cclist)

        # Validate with and without a default domain
        self.env.insert_users([('bar', 'Bar User', ''),
                               ('qux', 'Qux User', 'qux-mail')])
        for enable in (False, True):
            _test_default_domain(enable)

    def test_email_map(self):
        """Login-to-email mapping"""
        config_subscriber(self.env, reporter=True, owner=True)
        self.env.config.set('notification', 'smtp_always_cc',
                            'joe@example.com')
        self.env.insert_users(
            [('joeuser', 'Joe User', 'user-joe@example.com'),
             ('jim@domain', 'Jim User', 'user-jim@example.com')])
        ticket = insert_ticket(self.env, reporter='joeuser', owner='jim@domain',
                               summary='This is a summary')
        notify_ticket_created(self.env, ticket)
        message = smtpd.get_message()
        headers, body = parse_smtp_message(message)
        # Msg should always have a 'To' field
        self.assertEqual('undisclosed-recipients: ;', headers['To'])
        # 'Cc' list should have been resolved to the real email address
        cclist = [addr.strip() for addr in headers['Cc'].split(',')]
        self.assertIn('user-joe@example.com', cclist)
        self.assertIn('user-jim@example.com', cclist)
        self.assertNotIn('joeuser', cclist)
        self.assertNotIn('jim@domain', cclist)

    def test_from_author(self):
        """Using the reporter or change author as the notification sender"""
        self.env.config.set('notification', 'smtp_from', 'trac@example.com')
        self.env.config.set('notification', 'smtp_from_name', 'My Trac')
        self.env.config.set('notification', 'smtp_from_author', 'true')
        self.env.insert_users(
            [('joeuser', 'Joe User', 'user-joe@example.com'),
             ('jim@domain', 'Jim User', 'user-jim@example.com'),
             ('noemail', 'No e-mail', ''),
             ('noname', '', 'user-noname@example.com')])
        def modtime(delta):
            return datetime(2016, 8, 21, 12, 34, 56, 987654, utc) + \
                   timedelta(seconds=delta)
        # Ticket creation uses the reporter
        ticket = insert_ticket(self.env, reporter='joeuser',
                               summary='This is a summary', when=modtime(0))
        notify_ticket_created(self.env, ticket)
        message = smtpd.get_message()
        headers, body = parse_smtp_message(message)
        self.assertEqual('"Joe User" <user-joe@example.com>', headers['From'])
        self.assertEqual('<047.54e62c60198a043f858f1311784a5791@example.com>',
                         headers['Message-ID'])
        self.assertNotIn('In-Reply-To', headers)
        self.assertNotIn('References', headers)
        # Ticket change uses the change author
        ticket['summary'] = 'Modified summary'
        ticket.save_changes('jim@domain', 'Made some changes', modtime(1))
        notify_ticket_changed(self.env, ticket, 'jim@domain')
        message = smtpd.get_message()
        headers, body = parse_smtp_message(message)
        self.assertEqual('"Jim User" <user-jim@example.com>', headers['From'])
        self.assertEqual('<062.a890ee4ad5488fb49e60b68099995ba3@example.com>',
                         headers['Message-ID'])
        self.assertEqual('<047.54e62c60198a043f858f1311784a5791@example.com>',
                         headers['In-Reply-To'])
        self.assertEqual('<047.54e62c60198a043f858f1311784a5791@example.com>',
                         headers['References'])
        # Known author without name uses e-mail address only
        ticket['summary'] = 'Final summary'
        ticket.save_changes('noname', 'Final changes', modtime(2))
        notify_ticket_changed(self.env, ticket, 'noname')
        message = smtpd.get_message()
        headers, body = parse_smtp_message(message)
        self.assertEqual('user-noname@example.com', headers['From'])
        self.assertEqual('<062.732a7b25a21f5a86478c4fe47e86ade4@example.com>',
                         headers['Message-ID'])
        # Known author without e-mail uses smtp_from and smtp_from_name
        ticket['summary'] = 'Other summary'
        ticket.save_changes('noemail', 'More changes', modtime(3))
        notify_ticket_changed(self.env, ticket, 'noemail')
        message = smtpd.get_message()
        headers, body = parse_smtp_message(message)
        self.assertEqual('"My Trac" <trac@example.com>', headers['From'])
        self.assertEqual('<062.98cff27cb9fabd799bcb09f9edd6c99e@example.com>',
                         headers['Message-ID'])
        # Unknown author with name and e-mail address
        ticket['summary'] = 'Some summary'
        ticket.save_changes('Test User <test@example.com>', 'Some changes',
                            modtime(4))
        notify_ticket_changed(self.env, ticket, 'Test User <test@example.com>')
        message = smtpd.get_message()
        headers, body = parse_smtp_message(message)
        self.assertEqual('"Test User" <test@example.com>', headers['From'])
        self.assertEqual('<062.6e08a363c340c1d4e2ed84c6123a1e9d@example.com>',
                         headers['Message-ID'])
        # Unknown author with e-mail address only
        ticket['summary'] = 'Some summary'
        ticket.save_changes('test@example.com', 'Some changes', modtime(5))
        notify_ticket_changed(self.env, ticket, 'test@example.com')
        message = smtpd.get_message()
        headers, body = parse_smtp_message(message)
        self.assertEqual('test@example.com', headers['From'])
        self.assertEqual('<062.5eb050ae6f322c33dde5940a5f318343@example.com>',
                         headers['Message-ID'])
        # Unknown author uses smtp_from and smtp_from_name
        ticket['summary'] = 'Better summary'
        ticket.save_changes('unknown', 'Made more changes', modtime(6))
        notify_ticket_changed(self.env, ticket, 'unknown')
        message = smtpd.get_message()
        headers, body = parse_smtp_message(message)
        self.assertEqual('"My Trac" <trac@example.com>', headers['From'])
        self.assertEqual('<062.6d5543782e7aba4100302487e75ce16f@example.com>',
                         headers['Message-ID'])

    def test_ignore_domains(self):
        """Non-SMTP domain exclusion"""
        config_subscriber(self.env, reporter=True, owner=True)
        self.env.config.set('notification', 'ignore_domains',
                            'example.com, example.org')
        self.env.insert_users(
            [('kerberos@example.com', 'No Email', ''),
             ('kerberos@example.org', 'With Email', 'kerb@example.net')])
        ticket = insert_ticket(self.env, reporter='kerberos@example.com',
                               owner='kerberos@example.org',
                               summary='This is a summary')
        notify_ticket_created(self.env, ticket)
        message = smtpd.get_message()
        headers, body = parse_smtp_message(message)
        # Msg should always have a 'To' field
        self.assertEqual('undisclosed-recipients: ;', headers['To'])
        cclist = {addr.strip() for addr in headers['Cc'].split(',')}
        # 'Cc' list should not contain addresses with non-SMTP domains
        self.assertNotIn('kerberos@example.com', cclist)
        self.assertNotIn('kerberos@example.org', cclist)
        # 'Cc' list should have been resolved to the actual email address
        self.assertEqual({'kerb@example.net', 'joe.user@example.net',
                          'joe.bar@example.net'}, cclist)

    def test_admit_domains(self):
        """SMTP domain inclusion"""
        config_subscriber(self.env, reporter=True)
        self.env.config.set('notification', 'admit_domains',
                            'localdomain, server')
        ticket = insert_ticket(self.env, reporter='joeuser@example.com',
                               summary='This is a summary',
                               cc='joe.user@localdomain, joe.user@unknown, '
                                  'joe.user@server')
        notify_ticket_created(self.env, ticket)
        message = smtpd.get_message()
        headers, body = parse_smtp_message(message)
        # Msg should always have a 'To' field
        self.assertEqual('undisclosed-recipients: ;', headers['To'])
        self.assertIn('Cc', headers)
        cclist = [addr.strip() for addr in headers['Cc'].split(',')]
        # 'Cc' list should contain addresses with SMTP included domains
        self.assertIn('joe.user@localdomain', cclist)
        self.assertIn('joe.user@server', cclist)
        # 'Cc' list should not contain non-FQDN domains
        self.assertNotIn('joe.user@unknown', cclist)
        self.assertEqual({'joeuser@example.com', 'joe.user@localdomain',
                          'joe.user@server', 'joe.user@example.net',
                          'joe.bar@example.net'}, set(cclist))

    def test_multiline_header(self):
        """Encoded headers split into multiple lines"""
        self.env.config.set('notification', 'mime_encoding', 'qp')
        ticket = insert_ticket(self.env, reporter='joe.user@example.org',
                               summary=u'A_very %s súmmäry'
                                       % u' '.join(['long'] * 20))
        notify_ticket_created(self.env, ticket)
        message = smtpd.get_message()
        headers, body = parse_smtp_message(message)
        # Discards the project name & ticket number
        subject = headers['Subject']
        summary = subject[subject.find(':')+2:]
        self.assertEqual(ticket['summary'], summary)

    def test_mimebody_b64(self):
        """MIME Base64/utf-8 encoding"""
        self.env.config.set('notification', 'mime_encoding', 'base64')
        summary = u'This is a long enough summary to cause Trac ' \
                  u'to generate a multi-line (2 lines) súmmäry'
        ticket = insert_ticket(self.env, reporter='joe.user@example.org',
                               summary=summary)
        self._validate_mimebody((base64, 'base64', 'utf-8'), ticket, True)

    def test_mimebody_qp(self):
        """MIME QP/utf-8 encoding"""
        self.env.config.set('notification', 'mime_encoding', 'qp')
        summary = u'This is a long enough summary to cause Trac ' \
                  u'to generate a multi-line (2 lines) súmmäry'
        ticket = insert_ticket(self.env, reporter='joe.user@example.org',
                               summary=summary)
        self._validate_mimebody((quopri, 'quoted-printable', 'utf-8'),
                                ticket, True)

    def test_mimebody_none_7bit(self):
        """MIME None encoding resulting in 7bit"""
        self.env.config.set('notification', 'mime_encoding', 'none')
        ticket = insert_ticket(self.env, reporter='joe.user',
                               summary=u'This is a summary')
        self._validate_mimebody((None, '7bit', 'utf-8'), ticket, True)

    def test_mimebody_none_8bit(self):
        """MIME None encoding resulting in 8bit"""
        self.env.config.set('notification', 'mime_encoding', 'none')
        ticket = insert_ticket(self.env, reporter='joe.user',
                               summary=u'This is a summary for Jöe Usèr')
        self._validate_mimebody((None, '8bit', 'utf-8'), ticket, True)

    def _test_msgid_digest(self, hash_type):
        """MD5 digest w/ non-ASCII recipient address (#3491)"""
        config_subscriber(self.env, reporter=True)
        self.env.config.set('notification', 'smtp_always_cc', '')
        if hash_type:
            self.env.config.set('notification', 'message_id_hash', hash_type)
        ticket = insert_ticket(self.env, summary=u'This is a summary',
                               reporter=u'"Jöe Usèr" <joe.user@example.org>')
        notify_ticket_created(self.env, ticket)
        message = smtpd.get_message()
        headers, body = parse_smtp_message(message)
        self.assertEqual('joe.user@example.org', headers['Cc'])
        return headers

    def test_md5_digest(self):
        headers = self._test_msgid_digest(None)
        self.assertEqual('<071.cbea352f8c4fa58e4b10d24c17b091e6@localhost>',
                         headers['Message-ID'])

    def test_sha1_digest(self):
        headers = self._test_msgid_digest('sha1')
        self.assertEqual(
            '<071.0b6459808bc3603bd642b9a478928d9b5542a803@localhost>',
            headers['Message-ID'])

    def test_add_to_cc_list(self):
        """Members added to CC list receive notifications."""
        config_subscriber(self.env)
        ticket = insert_ticket(self.env, summary='Foo')
        ticket['cc'] = 'joe.user1@example.net'
        now = datetime_now(utc)
        ticket.save_changes('joe.bar@example.com', 'Added to cc', now)
        notify_ticket_changed(self.env, ticket)
        recipients = smtpd.get_recipients()
        self.assertIn('joe.user1@example.net', recipients)

    def test_previous_cc_list(self):
        """Members removed from CC list receive notifications"""
        config_subscriber(self.env)
        ticket = insert_ticket(self.env, summary='Foo',
                               cc='joe.user1@example.net')
        ticket['cc'] = 'joe.user2@example.net'
        now = datetime_now(utc)
        ticket.save_changes('joe.bar@example.com', 'Removed from cc', now)
        notify_ticket_changed(self.env, ticket)
        recipients = smtpd.get_recipients()
        self.assertIn('joe.user1@example.net', recipients)
        self.assertIn('joe.user2@example.net', recipients)

    def test_previous_owner(self):
        """Previous owner is notified when ticket is reassigned (#2311)
           if always_notify_owner is set to True"""
        def _test_owner(enabled):
            config_subscriber(self.env, owner=enabled)
            prev_owner = 'joe.user1@example.net'
            ticket = insert_ticket(self.env, summary='Foo', owner=prev_owner)
            ticket['owner'] = new_owner = 'joe.user2@example.net'
            now = datetime_now(utc)
            ticket.save_changes('joe.bar@example.com', 'Changed owner', now)
            notify_ticket_changed(self.env, ticket)
            recipients = smtpd.get_recipients()
            if enabled:
                self.assertIn(prev_owner, recipients)
                self.assertIn(new_owner, recipients)
            else:
                self.assertNotIn(prev_owner, recipients)
                self.assertNotIn(new_owner, recipients)

        for enable in False, True:
            _test_owner(enable)

    def _validate_mimebody(self, mime, ticket, newtk):
        """Body of a ticket notification message"""
        mime_decoder, mime_name, mime_charset = mime
        if newtk:
            notify_ticket_created(self.env, ticket)
        else:
            notify_ticket_changed(self.env, ticket)
        message = smtpd.get_message()
        headers, body = parse_smtp_message(message)
        self.assertIn('MIME-Version', headers)
        self.assertIn('Content-Type', headers)
        self.assertTrue(re.compile(r"1.\d").match(headers['MIME-Version']))
        ctype_mo = re.match(r'\s*([^;\s]*)\s*(?:;\s*boundary="([^"]*)")?',
                            headers['Content-Type'])
        self.assertEqual('multipart/related', ctype_mo.group(1))
        boundary_re = re.compile(r'(?:\r\n)*^--%s(?:--)?(?:\r\n|\Z)' %
                                 re.escape(ctype_mo.group(2)), re.MULTILINE)
        body = boundary_re.split(message)[1]
        headers, body = parse_smtp_message(body)
        self.assertIn('Content-Type', headers)
        self.assertIn('Content-Transfer-Encoding', headers)
        type_re = re.compile(r'^text/plain;\scharset="([\w\-\d]+)"$')
        charset = type_re.match(headers['Content-Type'])
        self.assertTrue(charset)
        charset = charset.group(1)
        self.assertEqual(mime_charset, charset)
        self.assertEqual(headers['Content-Transfer-Encoding'], mime_name)
        # checks the width of each body line
        for line in body.splitlines():
            self.assertTrue(len(line) <= MAXBODYWIDTH)
        # attempts to decode the body, following the specified MIME encoding
        # and charset
        try:
            if mime_decoder:
                body = mime_decoder.decodestring(body)
            body = unicode(body, charset)
        except Exception as e:
            raise AssertionError(e)
        # now processes each line of the body
        bodylines = body.splitlines()
        # body starts with one of more summary lines, first line is prefixed
        # with the ticket number such as #<n>: summary
        # finds the banner after the summary
        banner_delim_re = re.compile(r'^\-+\+\-+$')
        bodyheader = []
        while not banner_delim_re.match(bodylines[0]):
            bodyheader.append(bodylines.pop(0))
        # summary should be present
        self.assertTrue(bodyheader)
        # banner should not be empty
        self.assertTrue(bodylines)
        # extracts the ticket ID from the first line
        tknum, bodyheader[0] = bodyheader[0].split(' ', 1)
        self.assertEqual('#', tknum[0])
        try:
            tkid = int(tknum[1:-1])
            self.assertEqual(1, tkid)
        except ValueError:
            raise AssertionError("invalid ticket number")
        self.assertEqual(':', tknum[-1])
        summary = ' '.join(bodyheader)
        self.assertEqual(summary, ticket['summary'])
        # now checks the banner contents
        self.assertTrue(banner_delim_re.match(bodylines[0]))
        banner = True
        footer = None
        props = {}
        for line in bodylines[1:]:
            # detect end of banner
            if banner_delim_re.match(line):
                banner = False
                continue
            if banner:
                # parse banner and fill in a property dict
                properties = line.split('|')
                self.assertEqual(2, len(properties))
                for prop in properties:
                    if prop.strip() == '':
                        continue
                    k, v = prop.split(':')
                    props[k.strip().lower()] = v.strip()
            # detect footer marker (weak detection)
            if not footer:
                if line.strip() == '--':
                    footer = 0
                    continue
            # check footer
            if footer is not None:
                footer += 1
                # invalid footer detection
                self.assertTrue(footer <= 3)
                # check ticket link
                if line[:11] == 'Ticket URL:':
                    ticket_link = self.env.abs_href.ticket(ticket.id)
                    self.assertEqual(line[12:].strip(), "<%s>" % ticket_link)
                # note project title / URL are not validated yet

        # ticket properties which are not expected in the banner
        xlist = ['summary', 'description', 'comment', 'time', 'changetime']
        # check banner content (field exists, msg value matches ticket value)
        for p in [prop for prop in ticket.values if prop not in xlist]:
            self.assertIn(p, props)
            # Email addresses might be obfuscated
            if '@' in ticket[p] and '@' in props[p]:
                self.assertEqual(props[p].split('@')[0],
                                 ticket[p].split('@')[0])
            else:
                self.assertEqual(props[p], ticket[p])

    def test_props_format_ambiwidth_single(self):
        self.env.config.set('notification', 'mime_encoding', 'none')
        self.env.config.set('notification', 'ambiguous_char_width', '')
        ticket = Ticket(self.env)
        ticket['summary'] = u'This is a summary'
        ticket['reporter'] = u'аnonymoиs'
        ticket['status'] = u'new'
        ticket['owner'] = u'somеbody'
        ticket['type'] = u'バグ(dеfеct)'
        ticket['priority'] = u'メジャー(mаjor)'
        ticket['milestone'] = u'マイルストーン1'
        ticket['component'] = u'コンポーネント1'
        ticket['version'] = u'2.0 аlphа'
        ticket['resolution'] = u'fixed'
        ticket['keywords'] = u''
        ticket.insert()
        formatted = """\
  Reporter:  аnonymoиs        |      Owner:  somеbody
      Type:  バグ(dеfеct)     |     Status:  new
  Priority:  メジャー(mаjor)  |  Milestone:  マイルストーン1
 Component:  コンポーネント1  |    Version:  2.0 аlphа
Resolution:  fixed            |   Keywords:"""
        self._validate_props_format(formatted, ticket)

    def test_props_format_ambiwidth_double(self):
        self.env.config.set('notification', 'mime_encoding', 'none')
        self.env.config.set('notification', 'ambiguous_char_width', 'double')
        ticket = Ticket(self.env)
        ticket['summary'] = u'This is a summary'
        ticket['reporter'] = u'аnonymoиs'
        ticket['status'] = u'new'
        ticket['owner'] = u'somеbody'
        ticket['type'] = u'バグ(dеfеct)'
        ticket['priority'] = u'メジャー(mаjor)'
        ticket['milestone'] = u'マイルストーン1'
        ticket['component'] = u'コンポーネント1'
        ticket['version'] = u'2.0 аlphа'
        ticket['resolution'] = u'fixed'
        ticket['keywords'] = u''
        ticket.insert()
        formatted = """\
  Reporter:  аnonymoиs       |      Owner:  somеbody
      Type:  バグ(dеfеct)    |     Status:  new
  Priority:  メジャー(mаjor)  |  Milestone:  マイルストーン1
 Component:  コンポーネント1   |    Version:  2.0 аlphа
Resolution:  fixed             |   Keywords:"""
        self._validate_props_format(formatted, ticket)

    def test_props_format_obfuscated_email(self):
        self.env.config.set('notification', 'mime_encoding', 'none')
        ticket = Ticket(self.env)
        ticket['summary'] = u'This is a summary'
        ticket['reporter'] = u'joe@foobar.foo.bar.example.org'
        ticket['status'] = u'new'
        ticket['owner'] = u'joe.bar@foobar.foo.bar.example.org'
        ticket['type'] = u'defect'
        ticket['priority'] = u'major'
        ticket['milestone'] = u'milestone1'
        ticket['component'] = u'component1'
        ticket['version'] = u'2.0'
        ticket['resolution'] = u'fixed'
        ticket['keywords'] = u''
        ticket.insert()
        formatted = """\
  Reporter:  joe@…       |      Owner:  joe.bar@…
      Type:  defect      |     Status:  new
  Priority:  major       |  Milestone:  milestone1
 Component:  component1  |    Version:  2.0
Resolution:  fixed       |   Keywords:"""
        self._validate_props_format(formatted, ticket)

    def test_props_format_obfuscated_email_disabled(self):
        self.env.config.set('notification', 'mime_encoding', 'none')
        self.env.config.set('trac', 'show_email_addresses', 'true')
        ticket = Ticket(self.env)
        ticket['summary'] = u'This is a summary'
        ticket['reporter'] = u'joe@foobar.foo.bar.example.org'
        ticket['status'] = u'new'
        ticket['owner'] = u'joe.bar@foobar.foo.bar.example.org'
        ticket['type'] = u'defect'
        ticket['priority'] = u'major'
        ticket['milestone'] = u'milestone1'
        ticket['component'] = u'component1'
        ticket['version'] = u'2.0'
        ticket['resolution'] = u'fixed'
        ticket['keywords'] = u''
        ticket.insert()
        formatted = """\
  Reporter:                          |      Owner:
  joe@foobar.foo.bar.example.org     |  joe.bar@foobar.foo.bar.example.org
      Type:  defect                  |     Status:  new
  Priority:  major                   |  Milestone:  milestone1
 Component:  component1              |    Version:  2.0
Resolution:  fixed                   |   Keywords:"""
        self._validate_props_format(formatted, ticket)

    def test_props_format_show_full_names(self):
        self.env.insert_users([
            ('joefoo', u'Joę Fœœ', 'joe@foobar.foo.bar.example.org'),
            ('joebar', u'Jœe Bær', 'joe.bar@foobar.foo.bar.example.org')
        ])
        self.env.config.set('notification', 'mime_encoding', 'none')
        ticket = Ticket(self.env)
        ticket['summary'] = 'This is a summary'
        ticket['reporter'] = 'joefoo'
        ticket['status'] = 'new'
        ticket['owner'] = 'joebar'
        ticket['type'] = 'defect'
        ticket['priority'] = 'major'
        ticket['milestone'] = 'milestone1'
        ticket['component'] = 'component1'
        ticket['version'] = '2.0'
        ticket['resolution'] = 'fixed'
        ticket['keywords'] = ''
        ticket.insert()
        formatted = """\
  Reporter:  Joę Fœœ     |      Owner:  Jœe Bær
      Type:  defect      |     Status:  new
  Priority:  major       |  Milestone:  milestone1
 Component:  component1  |    Version:  2.0
Resolution:  fixed       |   Keywords:"""
        self._validate_props_format(formatted, ticket)

    def test_props_format_wrap_leftside(self):
        self.env.config.set('notification', 'mime_encoding', 'none')
        ticket = Ticket(self.env)
        ticket['summary'] = u'This is a summary'
        ticket['reporter'] = u'anonymous'
        ticket['status'] = u'new'
        ticket['owner'] = u'somebody'
        ticket['type'] = u'defect'
        ticket['priority'] = u'major'
        ticket['milestone'] = u'milestone1'
        ticket['component'] = u'Lorem ipsum dolor sit amet, consectetur ' \
                              u'adipisicing elit, sed do eiusmod tempor ' \
                              u'incididunt ut labore et dolore magna ' \
                              u'aliqua. Ut enim ad minim veniam, quis ' \
                              u'nostrud exercitation ullamco laboris nisi ' \
                              u'ut aliquip ex ea commodo consequat. Duis ' \
                              u'aute irure dolor in reprehenderit in ' \
                              u'voluptate velit esse cillum dolore eu ' \
                              u'fugiat nulla pariatur. Excepteur sint ' \
                              u'occaecat cupidatat non proident, sunt in ' \
                              u'culpa qui officia deserunt mollit anim id ' \
                              u'est laborum.'
        ticket['version'] = u'2.0'
        ticket['resolution'] = u'fixed'
        ticket['keywords'] = u''
        ticket.insert()
        formatted = """\
  Reporter:  anonymous                           |      Owner:  somebody
      Type:  defect                              |     Status:  new
  Priority:  major                               |  Milestone:  milestone1
 Component:  Lorem ipsum dolor sit amet,         |    Version:  2.0
  consectetur adipisicing elit, sed do eiusmod   |
  tempor incididunt ut labore et dolore magna    |
  aliqua. Ut enim ad minim veniam, quis nostrud  |
  exercitation ullamco laboris nisi ut aliquip   |
  ex ea commodo consequat. Duis aute irure       |
  dolor in reprehenderit in voluptate velit      |
  esse cillum dolore eu fugiat nulla pariatur.   |
  Excepteur sint occaecat cupidatat non          |
  proident, sunt in culpa qui officia deserunt   |
  mollit anim id est laborum.                    |
Resolution:  fixed                               |   Keywords:"""
        self._validate_props_format(formatted, ticket)

    def test_props_format_wrap_leftside_unicode(self):
        self.env.config.set('notification', 'mime_encoding', 'none')
        ticket = Ticket(self.env)
        ticket['summary'] = u'This is a summary'
        ticket['reporter'] = u'anonymous'
        ticket['status'] = u'new'
        ticket['owner'] = u'somebody'
        ticket['type'] = u'defect'
        ticket['priority'] = u'major'
        ticket['milestone'] = u'milestone1'
        ticket['component'] = u'Trac は BSD ライセンスのもとで配' \
                              u'布されています。[1:]このライセ' \
                              u'ンスの全文は、配布ファイルに' \
                              u'含まれている [3:COPYING] ファイル' \
                              u'と同じものが[2:オンライン]で参' \
                              u'照できます。'
        ticket['version'] = u'2.0'
        ticket['resolution'] = u'fixed'
        ticket['keywords'] = u''
        ticket.insert()
        formatted = """\
  Reporter:  anonymous                           |      Owner:  somebody
      Type:  defect                              |     Status:  new
  Priority:  major                               |  Milestone:  milestone1
 Component:  Trac は BSD ライセンスのもとで配布  |    Version:  2.0
  されています。[1:]このライセンスの全文は、配   |
  布ファイルに含まれている [3:COPYING] ファイル  |
  と同じものが[2:オンライン]で参照できます。     |
Resolution:  fixed                               |   Keywords:"""
        self._validate_props_format(formatted, ticket)

    def test_props_format_wrap_rightside(self):
        self.env.config.set('notification', 'mime_encoding', 'none')
        ticket = Ticket(self.env)
        ticket['summary'] = u'This is a summary'
        ticket['reporter'] = u'anonymous'
        ticket['status'] = u'new'
        ticket['owner'] = u'somebody'
        ticket['type'] = u'defect'
        ticket['priority'] = u'major'
        ticket['milestone'] = u'Lorem ipsum dolor sit amet, consectetur ' \
                              u'adipisicing elit, sed do eiusmod tempor ' \
                              u'incididunt ut labore et dolore magna ' \
                              u'aliqua. Ut enim ad minim veniam, quis ' \
                              u'nostrud exercitation ullamco laboris nisi ' \
                              u'ut aliquip ex ea commodo consequat. Duis ' \
                              u'aute irure dolor in reprehenderit in ' \
                              u'voluptate velit esse cillum dolore eu ' \
                              u'fugiat nulla pariatur. Excepteur sint ' \
                              u'occaecat cupidatat non proident, sunt in ' \
                              u'culpa qui officia deserunt mollit anim id ' \
                              u'est laborum.'
        ticket['component'] = u'component1'
        ticket['version'] = u'2.0 Standard and International Edition'
        ticket['resolution'] = u'fixed'
        ticket['keywords'] = u''
        ticket.insert()
        formatted = """\
  Reporter:  anonymous   |      Owner:  somebody
      Type:  defect      |     Status:  new
  Priority:  major       |  Milestone:  Lorem ipsum dolor sit amet,
                         |  consectetur adipisicing elit, sed do eiusmod
                         |  tempor incididunt ut labore et dolore magna
                         |  aliqua. Ut enim ad minim veniam, quis nostrud
                         |  exercitation ullamco laboris nisi ut aliquip ex
                         |  ea commodo consequat. Duis aute irure dolor in
                         |  reprehenderit in voluptate velit esse cillum
                         |  dolore eu fugiat nulla pariatur. Excepteur sint
                         |  occaecat cupidatat non proident, sunt in culpa
                         |  qui officia deserunt mollit anim id est
                         |  laborum.
 Component:  component1  |    Version:  2.0 Standard and International
                         |  Edition
Resolution:  fixed       |   Keywords:"""
        self._validate_props_format(formatted, ticket)

    def test_props_format_wrap_rightside_unicode(self):
        self.env.config.set('notification', 'mime_encoding', 'none')
        ticket = Ticket(self.env)
        ticket['summary'] = u'This is a summary'
        ticket['reporter'] = u'anonymous'
        ticket['status'] = u'new'
        ticket['owner'] = u'somebody'
        ticket['type'] = u'defect'
        ticket['priority'] = u'major'
        ticket['milestone'] = u'Trac 在经过修改的BSD协议下发布。' \
                              u'[1:]协议的完整文本可以[2:在线查' \
                              u'看]也可在发布版的 [3:COPYING] 文' \
                              u'件中找到。'
        ticket['component'] = u'component1'
        ticket['version'] = u'2.0'
        ticket['resolution'] = u'fixed'
        ticket['keywords'] = u''
        ticket.insert()
        formatted = """\
  Reporter:  anonymous   |      Owner:  somebody
      Type:  defect      |     Status:  new
  Priority:  major       |  Milestone:  Trac 在经过修改的BSD协议下发布。
                         |  [1:]协议的完整文本可以[2:在线查看]也可在发布版
                         |  的 [3:COPYING] 文件中找到。
 Component:  component1  |    Version:  2.0
Resolution:  fixed       |   Keywords:"""
        self._validate_props_format(formatted, ticket)

    def test_props_format_wrap_bothsides(self):
        self.env.config.set('notification', 'mime_encoding', 'none')
        ticket = Ticket(self.env)
        ticket['summary'] = u'This is a summary'
        ticket['reporter'] = u'anonymous'
        ticket['status'] = u'new'
        ticket['owner'] = u'somebody'
        ticket['type'] = u'defect'
        ticket['priority'] = u'major'
        ticket['milestone'] = u'Lorem ipsum dolor sit amet, consectetur ' \
                              u'adipisicing elit, sed do eiusmod tempor ' \
                              u'incididunt ut labore et dolore magna ' \
                              u'aliqua. Ut enim ad minim veniam, quis ' \
                              u'nostrud exercitation ullamco laboris nisi ' \
                              u'ut aliquip ex ea commodo consequat. Duis ' \
                              u'aute irure dolor in reprehenderit in ' \
                              u'voluptate velit esse cillum dolore eu ' \
                              u'fugiat nulla pariatur. Excepteur sint ' \
                              u'occaecat cupidatat non proident, sunt in ' \
                              u'culpa qui officia deserunt mollit anim id ' \
                              u'est laborum.'
        ticket['component'] = (u'Lorem ipsum dolor sit amet, consectetur '
                               u'adipisicing elit, sed do eiusmod tempor '
                               u'incididunt ut labore et dolore magna aliqua.')
        ticket['version'] = u'2.0'
        ticket['resolution'] = u'fixed'
        ticket['keywords'] = u'Ut enim ad minim veniam, ....'
        ticket.insert()
        formatted = """\
  Reporter:  anonymous               |      Owner:  somebody
      Type:  defect                  |     Status:  new
  Priority:  major                   |  Milestone:  Lorem ipsum dolor sit
                                     |  amet, consectetur adipisicing elit,
                                     |  sed do eiusmod tempor incididunt ut
                                     |  labore et dolore magna aliqua. Ut
                                     |  enim ad minim veniam, quis nostrud
                                     |  exercitation ullamco laboris nisi
                                     |  ut aliquip ex ea commodo consequat.
                                     |  Duis aute irure dolor in
                                     |  reprehenderit in voluptate velit
                                     |  esse cillum dolore eu fugiat nulla
 Component:  Lorem ipsum dolor sit   |  pariatur. Excepteur sint occaecat
  amet, consectetur adipisicing      |  cupidatat non proident, sunt in
  elit, sed do eiusmod tempor        |  culpa qui officia deserunt mollit
  incididunt ut labore et dolore     |  anim id est laborum.
  magna aliqua.                      |    Version:  2.0
Resolution:  fixed                   |   Keywords:  Ut enim ad minim
                                     |  veniam, ...."""
        self._validate_props_format(formatted, ticket)

    def test_props_format_wrap_bothsides_unicode(self):
        self.env.config.set('notification', 'mime_encoding', 'none')
        self.env.config.set('notification', 'ambiguous_char_width', 'double')
        ticket = Ticket(self.env)
        ticket['summary'] = u'This is a summary'
        ticket['reporter'] = u'anonymous'
        ticket['status'] = u'new'
        ticket['owner'] = u'somebody'
        ticket['type'] = u'defect'
        ticket['priority'] = u'major'
        ticket['milestone'] = u'Trac 在经过修改的BSD协议下发布。' \
                              u'[1:]协议的完整文本可以[2:在线查' \
                              u'看]也可在发布版的 [3:COPYING] 文' \
                              u'件中找到。'
        ticket['component'] = u'Trac は BSD ライセンスのもとで配' \
                              u'布されています。[1:]このライセ' \
                              u'ンスの全文は、※配布ファイル' \
                              u'に含まれている[3:CОPYING]ファイ' \
                              u'ルと同じものが[2:オンライン]で' \
                              u'参照できます。'
        ticket['version'] = u'2.0 International Edition'
        ticket['resolution'] = u'fixed'
        ticket['keywords'] = u''
        ticket.insert()
        formatted = """\
  Reporter:  anonymous               |      Owner:  somebody
      Type:  defect                  |     Status:  new
  Priority:  major                   |  Milestone:  Trac 在经过修改的BSD协
 Component:  Trac は BSD ライセンス  |  议下发布。[1:]协议的完整文本可以[2:
  のもとで配布されています。[1:]こ   |  在线查看]也可在发布版的 [3:COPYING]
  のライセンスの全文は、※配布ファ   |  文件中找到。
  イルに含まれている[3:CОPYING]フ   |    Version:  2.0 International
  ァイルと同じものが[2:オンライン]   |  Edition
  で参照できます。                   |
Resolution:  fixed                   |   Keywords:"""
        self._validate_props_format(formatted, ticket)

    def test_props_format_wrap_ticket_10283(self):
        self.env.config.set('notification', 'mime_encoding', 'none')
        for name, value in (('blockedby', 'text'),
                            ('blockedby.label', 'Blocked by'),
                            ('blockedby.order', '6'),
                            ('blocking', 'text'),
                            ('blocking.label', 'Blocking'),
                            ('blocking.order', '5'),
                            ('deployment', 'text'),
                            ('deployment.label', 'Deployment state'),
                            ('deployment.order', '1'),
                            ('nodes', 'text'),
                            ('nodes.label', 'Related nodes'),
                            ('nodes.order', '3'),
                            ('privacy', 'text'),
                            ('privacy.label', 'Privacy sensitive'),
                            ('privacy.order', '2'),
                            ('sensitive', 'text'),
                            ('sensitive.label', 'Security sensitive'),
                            ('sensitive.order', '4')):
            self.env.config.set('ticket-custom', name, value)

        ticket = Ticket(self.env)
        ticket['summary'] = u'This is a summary'
        ticket['reporter'] = u'anonymous'
        ticket['owner'] = u'somebody'
        ticket['type'] = u'defect'
        ticket['status'] = u'closed'
        ticket['priority'] = u'normal'
        ticket['milestone'] = u'iter_01'
        ticket['component'] = u'XXXXXXXXXXXXXXXXXXXXXXXXXX'
        ticket['resolution'] = u'fixed'
        ticket['keywords'] = u''
        ticket['deployment'] = ''
        ticket['privacy'] = '0'
        ticket['nodes'] = 'XXXXXXXXXX'
        ticket['sensitive'] = '0'
        ticket['blocking'] = ''
        ticket['blockedby'] = ''
        ticket.insert()

        formatted = """\
          Reporter:  anonymous                   |             Owner:
                                                 |  somebody
              Type:  defect                      |            Status:
                                                 |  closed
          Priority:  normal                      |         Milestone:
                                                 |  iter_01
         Component:  XXXXXXXXXXXXXXXXXXXXXXXXXX  |        Resolution:
                                                 |  fixed
          Keywords:                              |  Deployment state:
 Privacy sensitive:  0                           |     Related nodes:
                                                 |  XXXXXXXXXX
Security sensitive:  0                           |          Blocking:
        Blocked by:                              |"""
        self._validate_props_format(formatted, ticket)

    def _validate_props_format(self, expected, ticket):
        notify_ticket_created(self.env, ticket)
        message = smtpd.get_message()
        headers, body = parse_smtp_message(message)
        bodylines = body.splitlines()
        # Extract ticket properties
        delim_re = re.compile(r'^\-+\+\-+$')
        while not delim_re.match(bodylines[0]):
            bodylines.pop(0)
        lines = []
        for line in bodylines[1:]:
            if delim_re.match(line):
                break
            lines.append(line)
        self.assertEqual(expected, '\n'.join(lines))

    def test_notification_does_not_alter_ticket_instance(self):
        ticket = insert_ticket(self.env, summary='My Summary',
                               description='Some description')
        notify_ticket_created(self.env, ticket)
        self.assertIsNotNone(smtpd.get_message())
        self.assertEqual('My Summary', ticket['summary'])
        self.assertEqual('Some description', ticket['description'])
        valid_fieldnames = {f['name'] for f in ticket.fields}
        current_fieldnames = set(ticket.values)
        self.assertEqual(set(), current_fieldnames - valid_fieldnames)

    def test_mime_meta_characters_in_from_header(self):
        """MIME encoding with meta characters in From header"""

        self.env.config.set('notification', 'smtp_from', 'trac@example.com')
        self.env.config.set('notification', 'mime_encoding', 'base64')
        ticket = insert_ticket(self.env, reporter='joeuser',
                               summary='This is a summary')

        def notify(from_name):
            self.env.config.set('notification', 'smtp_from_name', from_name)
            notify_ticket_created(self.env, ticket)
            message = smtpd.get_message()
            headers, body = parse_smtp_message(message)
            return message, headers, body

        message, headers, body = notify(u'Träc')
        self.assertEqual(r'"=?utf-8?b?VHLDpGM=?=" <trac@example.com>',
                         headers['From'])
        message, headers, body = notify(u'Trac\\')
        self.assertEqual(r'"Trac\\" <trac@example.com>', headers['From'])
        message, headers, body = notify(u'Trac"')
        self.assertEqual(r'"Trac\"" <trac@example.com>', headers['From'])
        message, headers, body = notify(u'=?utf-8?b?****?=')
        self.assertEqual('"=?utf-8?b?PT91dGYtOD9iPyoqKio/PQ==?=" '
                         '<trac@example.com>', headers['From'])

    def test_mime_meta_characters_in_subject_header(self):
        """MIME encoding with meta characters in Subject header"""

        self.env.config.set('notification', 'smtp_from', 'trac@example.com')
        self.env.config.set('notification', 'mime_encoding', 'base64')
        summary = u'=?utf-8?q?****?='
        ticket = insert_ticket(self.env, reporter='joeuser', summary=summary)
        notify_ticket_created(self.env, ticket)
        message = smtpd.get_message()
        headers, body = parse_smtp_message(message)
        self.assertIn('\nSubject: =?utf-8?b?', message)  # is mime-encoded
        self.assertEqual(summary,
                         re.split(r' #[0-9]+: ', headers['Subject'], 1)[1])

    def test_mail_headers(self):
        def validates(headers):
            self.assertEqual('http://localhost/project.url',
                             headers.get('X-URL'))
            self.assertEqual('ticket', headers.get('X-Trac-Realm'))
            self.assertEqual(str(ticket.id), headers.get('X-Trac-Ticket-ID'))

        when = datetime(2015, 1, 1, tzinfo=utc)
        ticket = insert_ticket(self.env, reporter='joeuser', summary='Summary',
                               when=when)
        notify_ticket_created(self.env, ticket)
        headers, body = parse_smtp_message(smtpd.get_message())
        validates(headers)
        self.assertEqual('http://localhost/trac/ticket/%d' % ticket.id,
                         headers.get('X-Trac-Ticket-URL'))

        ticket.save_changes(comment='New comment 1',
                            when=when + timedelta(days=1))
        notify_ticket_changed(self.env, ticket)
        headers, body = parse_smtp_message(smtpd.get_message())
        validates(headers)
        self.assertEqual('http://localhost/trac/ticket/%d#comment:1' %
                         ticket.id, headers.get('X-Trac-Ticket-URL'))

        ticket.save_changes(comment='Reply to comment:1', replyto='1',
                            when=when + timedelta(days=2))
        notify_ticket_changed(self.env, ticket)
        headers, body = parse_smtp_message(smtpd.get_message())
        validates(headers)
        self.assertEqual('http://localhost/trac/ticket/%d#comment:2' %
                         ticket.id, headers.get('X-Trac-Ticket-URL'))

    def test_property_change_author_is_obfuscated(self):
        ticket = self._insert_ticket(owner='user1@d.com',
                                     reporter='user2@d.com',
                                     cc='user3@d.com, user4@d.com')
        ticket['owner'] = 'user2@d.com'
        ticket['reporter'] = 'user1@d.com'
        ticket['cc'] = 'user4@d.com'
        ticket.save_changes('user0@d.com', "The comment")

        notify_ticket_changed(self.env, ticket)
        message = smtpd.get_message()
        body = parse_smtp_message(message)[1]

        self.assertIn('Changes (by user0@…)', body)
        self.assertIn('* owner:  user1@… => user2@…\n', body)
        self.assertIn('* reporter:  user2@… => user1@…\n', body)
        self.assertIn('* cc: user3@… (removed)\n', body)

    def test_comment_change_author_is_obfuscated(self):
        ticket = self._insert_ticket()
        ticket.save_changes('user@d.com', "The comment")

        notify_ticket_changed(self.env, ticket)
        message = smtpd.get_message()
        body = parse_smtp_message(message)[1]

        self.assertIn('Comment (by user@…)', body)

    def test_property_change_author_is_not_obfuscated(self):
        self.env.config.set('trac', 'show_email_addresses', True)
        self.env.config.set('trac', 'show_full_names', False)
        ticket = self._insert_ticket(owner='user1@d.com',
                                     reporter='user2@d.com',
                                     cc='user3@d.com, user4@d.com')
        ticket['owner'] = 'user2@d.com'
        ticket['reporter'] = 'user1@d.com'
        ticket['cc'] = 'user4@d.com'
        ticket.save_changes('user0@d.com', "The comment")

        notify_ticket_changed(self.env, ticket)
        message = smtpd.get_message()
        body = parse_smtp_message(message)[1]

        self.assertIn('Changes (by user0@d.com)', body)
        self.assertIn('* owner:  user1@d.com => user2@d.com\n', body)
        self.assertIn('* reporter:  user2@d.com => user1@d.com\n', body)
        self.assertIn('* cc: user3@d.com (removed)\n', body)

    def test_comment_author_is_not_obfuscated(self):
        self.env.config.set('trac', 'show_email_addresses', True)
        self.env.config.set('trac', 'show_full_names', False)
        ticket = self._insert_ticket()
        ticket.save_changes('user@d.com', "The comment")

        notify_ticket_changed(self.env, ticket)
        message = smtpd.get_message()
        body = parse_smtp_message(message)[1]

        self.assertIn('Comment (by user@d.com)', body)

    def test_property_change_author_full_name(self):
        self.env.config.set('trac', 'show_email_addresses', True)
        self.env.insert_users([
            ('user0', u'Ußęr0', 'user0@d.org'),
            ('user1', u'Ußęr1', 'user1@d.org'),
            ('user2', u'Ußęr2', 'user2@d.org'),
            ('user3', u'Ußęr3', 'user3@d.org'),
            ('user4', u'Ußęr4', 'user4@d.org'),
        ])
        ticket = self._insert_ticket(owner='user1', reporter='user2',
                                     cc='user3, user4')
        ticket['owner'] = 'user2'
        ticket['reporter'] = 'user1'
        ticket['cc'] = 'user4'
        ticket.save_changes('user0', "The comment")

        notify_ticket_changed(self.env, ticket)
        message = smtpd.get_message()
        body = parse_smtp_message(message)[1]

        self.assertIn('Changes (by Ußęr0)', body)
        self.assertIn('* owner:  Ußęr1 => Ußęr2\n', body)
        self.assertIn('* reporter:  Ußęr2 => Ußęr1\n', body)
        self.assertIn('* cc: Ußęr3 (removed)\n', body)

    def test_comment_author_full_name(self):
        self.env.config.set('trac', 'show_email_addresses', True)
        self.env.insert_users([
            ('user', u'Thę Ußęr', 'user@domain.org')
        ])
        ticket = self._insert_ticket()
        ticket.save_changes('user', "The comment")

        notify_ticket_changed(self.env, ticket)
        message = smtpd.get_message()
        body = parse_smtp_message(message)[1]

        self.assertIn('Comment (by Thę Ußęr)', body)


class FormatSubjectTestCase(unittest.TestCase):

    custom_template = """\
${prefix} (${
   'new' if not changes
   else ticket.resolution if ticket.status == 'closed'
   else ticket.status if 'status' in changes.fields
   else 'commented' if 'comment' in changes.fields
                       and changes.fields['comment']['new']
   else 'updated'
}) #${ticket.id}: ${summary}"""


    def setUp(self):
        self.env = EnvironmentStub()
        TicketNotificationSystem(self.env).environment_created()
        self.env.config.set('project', 'name', 'TracTest')
        self.env.config.set('notification', 'smtp_port', str(SMTP_TEST_PORT))
        self.env.config.set('notification', 'smtp_server', 'localhost')
        self.env.config.set('notification', 'smtp_enabled', 'true')

    def tearDown(self):
        smtpd.cleanup()
        self.env.reset_db()

    def _insert_ticket(self):
        return insert_ticket(self.env, reporter='user@domain.com',
                             summary='The summary',
                             description='The description')

    def test_format_subject_new_ticket(self):
        ticket = self._insert_ticket()

        notify_ticket_created(self.env, ticket)
        message = smtpd.get_message()
        headers, body = parse_smtp_message(message)

        self.assertEqual('[TracTest] #1: The summary', headers['Subject'])

    def test_format_subject_ticket_change(self):
        ticket = self._insert_ticket()
        ticket['description'] = 'The changed description'
        ticket.save_changes(author='user@domain.com')

        notify_ticket_changed(self.env, ticket)
        message = smtpd.get_message()
        headers, body = parse_smtp_message(message)

        self.assertEqual('Re: [TracTest] #1: The summary', headers['Subject'])

    def test_format_subject_ticket_summary_changed(self):
        ticket = self._insert_ticket()
        ticket['summary'] = 'The changed summary'
        ticket.save_changes(author='user@domain.com')

        notify_ticket_changed(self.env, ticket)
        message = smtpd.get_message()
        headers, body = parse_smtp_message(message)

        self.assertEqual('Re: [TracTest] #1: The changed summary '
                         '(was: The summary)', headers['Subject'])

    def test_format_subject_custom_template_new_ticket(self):
        """Format subject with a custom template for a new ticket."""
        ticket = self._insert_ticket()
        self.env.config.set('notification', 'ticket_subject_template',
                            self.custom_template)

        notify_ticket_created(self.env, ticket)
        message = smtpd.get_message()
        headers, body = parse_smtp_message(message)

        self.assertEqual('[TracTest] (new) #1: The summary',
                         headers['Subject'])

    def test_format_subject_custom_template_changed_ticket(self):
        """Format subject with a custom template for a ticket with
        a changed property.
        """
        ticket = self._insert_ticket()
        ticket['description'] = 'The changed description'
        ticket.save_changes(author='user@domain.com')
        self.env.config.set('notification', 'ticket_subject_template',
                            self.custom_template)

        notify_ticket_changed(self.env, ticket)
        message = smtpd.get_message()
        headers, body = parse_smtp_message(message)

        self.assertEqual('Re: [TracTest] (updated) #1: The summary',
                         headers['Subject'])

    def test_format_subject_custom_template_commented_ticket(self):
        """Format subject with a custom template for a ticket with
        a changed property and a comment.
        """
        ticket = self._insert_ticket()
        ticket['description'] = 'The changed description'
        ticket.save_changes(author='user@domain.com', comment='the comment')
        self.env.config.set('notification', 'ticket_subject_template',
                            self.custom_template)

        notify_ticket_changed(self.env, ticket)
        message = smtpd.get_message()
        headers, body = parse_smtp_message(message)

        self.assertEqual('Re: [TracTest] (commented) #1: The summary',
                         headers['Subject'])

    def test_format_subject_custom_template_status_changed_ticket(self):
        """Format subject with a custom template for a ticket with
        changed status.
        """
        ticket = self._insert_ticket()
        ticket['status'] = 'accepted'
        ticket.save_changes(author='user@domain.com')
        self.env.config.set('notification', 'ticket_subject_template',
                            self.custom_template)

        notify_ticket_changed(self.env, ticket)
        message = smtpd.get_message()
        headers, body = parse_smtp_message(message)

        self.assertEqual('Re: [TracTest] (accepted) #1: The summary',
                         headers['Subject'])

    def test_format_subject_custom_template_closed_ticket(self):
        """Format subject with a custom template for a closed ticket."""
        ticket = self._insert_ticket()
        ticket['status'] = 'closed'
        ticket['resolution'] = 'worksforme'
        ticket.save_changes(author='user@domain.com')
        self.env.config.set('notification', 'ticket_subject_template',
                            self.custom_template)

        notify_ticket_changed(self.env, ticket)
        message = smtpd.get_message()
        headers, body = parse_smtp_message(message)

        self.assertEqual('Re: [TracTest] (worksforme) #1: The summary',
                         headers['Subject'])


class AttachmentNotificationTestCase(unittest.TestCase):

    def setUp(self):
        self.env = EnvironmentStub(default_data=True, path=mkdtemp())
        config_smtp(self.env)
        config_subscriber(self.env, reporter=True)

    def tearDown(self):
        """Signal the notification test suite that a test is over"""
        smtpd.cleanup()
        self.env.reset_db_and_disk()

    def _insert_attachment(self, author):
        ticket = insert_ticket(self.env, summary='Ticket summary',
                               reporter=author)
        attachment = Attachment(self.env, 'ticket', ticket.id)
        attachment.description = "The attachment description"
        attachment.author = author
        attachment.insert('foo.txt', io.BytesIO(), 1)
        return attachment

    def test_ticket_notify_attachment_enabled_attachment_added(self):
        self._insert_attachment('user@example.com')

        message = smtpd.get_message()
        headers, body = parse_smtp_message(message)

        self.assertIn("Re: [TracTest] #1: Ticket summary", headers['Subject'])
        self.assertIn(" * Attachment \"foo.txt\" added", body)
        self.assertIn("The attachment description", body)

    def test_ticket_notify_attachment_enabled_attachment_removed(self):
        attachment = self._insert_attachment('user@example.com')
        attachment.delete()

        message = smtpd.get_message()
        headers, body = parse_smtp_message(message)

        self.assertIn("Re: [TracTest] #1: Ticket summary", headers['Subject'])
        self.assertIn(" * Attachment \"foo.txt\" removed", body)
        self.assertIn("The attachment description", body)

    def test_author_is_obfuscated(self):
        self.env.config.set('trac', 'show_email_addresses', False)
        self.env.config.set('trac', 'show_full_names', False)
        self._insert_attachment('user@example.com')

        message = smtpd.get_message()
        body = parse_smtp_message(message)[1]

        self.assertIn('Changes (by user@…)', body)

    def test_author_is_not_obfuscated(self):
        self.env.config.set('trac', 'show_email_addresses', True)
        self.env.config.set('trac', 'show_full_names', False)
        self._insert_attachment('user@example.com')

        message = smtpd.get_message()
        body = parse_smtp_message(message)[1]

        self.assertIn('Changes (by user@example.com)', body)

    def test_author_full_name(self):
        self.env.config.set('trac', 'show_email_addresses', True)
        self.env.insert_users([
            ('user', u'Thę Ußęr', 'user@domain.org')
        ])
        self._insert_attachment('user')

        message = smtpd.get_message()
        body = parse_smtp_message(message)[1]

        self.assertIn('Changes (by Thę Ußęr)', body)


class BatchTicketNotificationTestCase(unittest.TestCase):

    def setUp(self):
        self.env = EnvironmentStub(default_data=True, path=mkdtemp())
        config_smtp(self.env)
        self.env.config.set('project', 'url', 'http://localhost/project.url')

        self.tktids = []
        with self.env.db_transaction as db:
            for n in xrange(2):
                for priority in ('', 'blah', 'blocker', 'critical', 'major',
                                 'minor', 'trivial'):
                    idx = len(self.tktids)
                    owner = 'owner@example.org' if idx == 0 else 'anonymous'
                    reporter = 'reporter@example.org' \
                               if idx == 1 else 'anonymous'
                    cc = 'cc1@example.org, cc2@example.org' if idx == 2 else ''
                    when = datetime(2001, 7, 12, 12, 34, idx, 0, utc)
                    ticket = insert_ticket(self.env, summary='Summary %s:%d'
                                                             % (priority, idx),
                                           priority=priority, owner=owner,
                                           reporter=reporter, cc=cc, when=when)
                    self.tktids.append(ticket.id)
        self.tktids.reverse()
        config_subscriber(self.env, updater=True, reporter=True)

    def tearDown(self):
        smtpd.cleanup()
        self.env.reset_db_and_disk()

    def test_batchmod_notify(self):
        self.assertEqual(1, min(self.tktids))
        self.assertEqual(14, max(self.tktids))
        new_values = {'milestone': 'milestone1'}
        author = 'author@example.org'
        comment = 'batch-modify'
        when = datetime(2016, 8, 21, 12, 34, 56, 987654, utc)

        with self.env.db_transaction:
            for tktid in self.tktids:
                t = Ticket(self.env, tktid)
                for name, value in new_values.iteritems():
                    t[name] = value
                t.save_changes(author, comment, when=when)
        event = BatchTicketChangeEvent(self.tktids, when, author, comment,
                                       new_values, 'leave')
        smtpd.cleanup()
        NotificationSystem(self.env).notify(event)
        recipients = sorted(smtpd.get_recipients())
        sender = smtpd.get_sender()
        message = smtpd.get_message()
        headers, body = parse_smtp_message(message)
        body = body.splitlines()

        self.assertEqual(['author@example.org', 'cc1@example.org',
                          'cc2@example.org', 'reporter@example.org'],
                         recipients)
        self.assertEqual('trac@localhost', sender)
        self.assertIn('Date', headers)
        self.assertEqual('[TracTest] Batch modify: #3, #10, #4, #11, #5, #12, '
                         '#6, #13, #7, #14,...', headers['Subject'])
        self.assertEqual('"TracTest" <trac@localhost>', headers['From'])
        self.assertEqual('<078.0b9de298f9080302285a0e333c75dd47@localhost>',
                         headers['Message-ID'])
        self.assertIn('Batch modification to #3, #10, #4, #11, #5, #12, #6, '
                      '#13, #7, #14, #1, #2, #8, #9 by author@example.org:',
                      body)
        self.assertIn('-- ', body)
        self.assertIn('Tickets URL: <http://example.org/trac.cgi/query?id=3'
                      '%2C10%2C4%2C11%2C5%2C12%2C6%2C13%2C7%2C14%2C1%2C2%2C8'
                      '%2C9>', body)


def test_suite():
    suite = unittest.TestSuite()
    suite.addTest(unittest.makeSuite(RecipientTestCase))
    suite.addTest(unittest.makeSuite(NotificationTestCase))
    suite.addTest(unittest.makeSuite(FormatSubjectTestCase))
    suite.addTest(unittest.makeSuite(AttachmentNotificationTestCase))
    suite.addTest(unittest.makeSuite(BatchTicketNotificationTestCase))
    return suite


if __name__ == '__main__':
    unittest.main(defaultTest='test_suite')<|MERGE_RESOLUTION|>--- conflicted
+++ resolved
@@ -29,14 +29,10 @@
 from trac.tests.notification import SMTP_TEST_PORT, SMTPThreadedServer, \
                                     parse_smtp_message
 from trac.ticket.model import Ticket
-<<<<<<< HEAD
 from trac.ticket.notification import (
-    BatchTicketChangeEvent, TicketChangeEvent, TicketNotificationSystem)
+    BatchTicketChangeEvent, Subscription, TicketChangeEvent,
+    TicketNotificationSystem)
 from trac.ticket.test import insert_ticket
-=======
-from trac.ticket.notification import BatchTicketNotifyEmail, Subscription, \
-                                     TicketChangeEvent, TicketNotifyEmail
->>>>>>> 7e4da229
 from trac.ticket.web_ui import TicketModule
 from trac.util.datefmt import datetime_now, utc
 
@@ -254,7 +250,7 @@
             })
 
         _test_new_ticket()
-        recipients = notifysuite.smtpd.get_recipients()
+        recipients = smtpd.get_recipients()
         self.assertEqual(0, len(recipients))
 
         self.env.insert_users([
@@ -266,7 +262,7 @@
         _add_new_ticket_subscriber('58bd3a', 0)
 
         ticket = _test_new_ticket()
-        recipients = notifysuite.smtpd.get_recipients()
+        recipients = smtpd.get_recipients()
         self.assertEqual(2, len(recipients))
         self.assertIn('joe@example.org', recipients)
         self.assertIn('jim@example.org', recipients)
@@ -275,7 +271,7 @@
                             when=datetime_now(utc))
         notify_ticket_changed(self.env, ticket)
 
-        recipients = notifysuite.smtpd.get_recipients()
+        recipients = smtpd.get_recipients()
         self.assertEqual(0, len(recipients))
 
     def test_no_duplicates(self):
