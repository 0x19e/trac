--- conflicted
+++ resolved
@@ -1,10 +1,5 @@
-<<<<<<< HEAD
 from trac.test import Mock, EnvironmentStub, MockPerm, locale_en
-=======
-from trac.mimeview import Context
-from trac.test import Mock, EnvironmentStub, MockPerm
 from trac.ticket.model import Ticket
->>>>>>> 4a8bb6d3
 from trac.ticket.query import Query, QueryModule, TicketQueryMacro
 from trac.util.datefmt import utc
 from trac.web.chrome import web_context
