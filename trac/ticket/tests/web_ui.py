--- conflicted
+++ resolved
@@ -14,6 +14,7 @@
 from datetime import datetime, timedelta
 import unittest
 
+from trac.core import TracError
 from trac.perm import PermissionSystem
 from trac.resource import ResourceNotFound
 from trac.test import EnvironmentStub, MockRequest
@@ -231,7 +232,16 @@
         self.assertRaises(ResourceNotFound,
                           self.ticket_module.process_request, req)
 
-<<<<<<< HEAD
+    def test_edit_comment_cnum_missing_raises(self):
+        id_ = self._insert_ticket()
+        req = MockRequest(
+            self.env, method='POST', path_info='/ticket/%d' % id_,
+            args={'edit_comment': 'Submit changes', 'cnum_edit': '42'})
+        self.assertTrue(self.ticket_module.match_request(req))
+        with self.assertRaises(TracError) as cm:
+            self.ticket_module.process_request(req)
+        self.assertEqual('Comment 42 not found', unicode(cm.exception))
+
     def _test_template_data_for_time_field(self, req, value, expected, format):
         self.env.config.set('ticket-custom', 'timefield', 'time')
         if format:
@@ -420,15 +430,6 @@
         req = MockRequest(self.env, method='GET', path_info='/ticket/1')
         value = datetime_now(utc) - timedelta(days=1)
         self._test_render_time_field('relative', req, value, '24 hours ago')
-=======
-    def test_edit_comment_cnum_missing_raises(self):
-        id_ = self._insert_ticket()
-        req = MockRequest(
-            self.env, method='POST', path_info='/ticket/%d' % id_,
-            args={'edit_comment': 'Submit changes', 'cnum_edit': '42'})
-        self.assertTrue(self.ticket_module.match_request(req))
-        self.assertRaises(TracError, self.ticket_module.process_request, req)
->>>>>>> e7c2013f
 
     def _test_newticket_with_enum_as_custom_field(self, field_name):
         self.env.config.set('ticket-custom', field_name, 'text')
