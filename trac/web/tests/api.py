--- conflicted
+++ resolved
@@ -13,30 +13,22 @@
 
 import os.path
 import shutil
+import sys
 import tempfile
 import unittest
 from StringIO import StringIO
 
-<<<<<<< HEAD
+import trac.tests.compat
 from trac import perm
-from trac.test import EnvironmentStub, Mock, locale_en
+from trac.core import TracError
+from trac.test import EnvironmentStub, Mock, MockPerm, locale_en
 from trac.util import create_file
 from trac.util.datefmt import utc
-=======
-import sys
-import unittest
-from StringIO import StringIO
-
-from trac.core import TracError
-from trac.test import EnvironmentStub, Mock, MockPerm
-from trac.util.datefmt import utc
 from trac.util.text import shorten_line
->>>>>>> f556f7c7
 from trac.web.api import Request, RequestDone, parse_arg_list
 from tracopt.perm.authz_policy import AuthzPolicy
 
 
-<<<<<<< HEAD
 class RequestHandlerPermissionsTestCaseBase(unittest.TestCase):
 
     authz_policy = None
@@ -79,7 +71,8 @@
     def process_request(self, req):
         self.assertTrue(self.req_handler.match_request(req))
         return self.req_handler.process_request(req)
-=======
+
+
 def _make_environ(scheme='http', server_name='example.org',
                   server_port=80, method='GET', script_name='/trac',
                   **kwargs):
@@ -106,7 +99,6 @@
     for name, value in kwargs.iteritems():
         setattr(req, name, value)
     return req
->>>>>>> f556f7c7
 
 
 class RequestTestCase(unittest.TestCase):
@@ -349,16 +341,6 @@
                       result['headers'])
         return content
 
-    def assertIn(self, member, container, msg=None):
-        if member not in container:
-            raise self.failureException(msg or '%r not in %r' %
-                                               (member, container))
-
-    def assertNotIn(self, member, container, msg=None):
-        if member in container:
-            raise self.failureException(msg or '%r in %r' %
-                                               (member, container))
-
 
 class ParseArgListTestCase(unittest.TestCase):
 
@@ -393,14 +375,9 @@
 
 def suite():
     suite = unittest.TestSuite()
-<<<<<<< HEAD
     suite.addTest(unittest.makeSuite(RequestTestCase))
+    suite.addTest(unittest.makeSuite(SendErrorTestCase))
     suite.addTest(unittest.makeSuite(ParseArgListTestCase))
-=======
-    suite.addTest(unittest.makeSuite(RequestTestCase, 'test'))
-    suite.addTest(unittest.makeSuite(SendErrorTestCase, 'test'))
-    suite.addTest(unittest.makeSuite(ParseArgListTestCase, 'test'))
->>>>>>> f556f7c7
     return suite
 
 
