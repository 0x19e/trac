--- conflicted
+++ resolved
@@ -59,7 +59,6 @@
     all_list = auth_list + anon_list
     return auth_list, anon_list, all_list
 
-
 def get_session_attrs(env, sid):
     rows = env.db_query("""
         SELECT a.sid, a.name, a.value
@@ -74,32 +73,16 @@
         return None
 
 def get_session_info(env, sid):
-<<<<<<< HEAD
     """
     :since 1.0: changed `db` input parameter to `env`
     :since 1.1.2: returns `default_handler` as the fourth entry in the tuple.
     """
-    for row in env.db_query("""
-            SELECT DISTINCT s.sid, n.value, e.value, h.value FROM session AS s
-            LEFT JOIN session_attribute AS n
-              ON (n.sid=s.sid AND n.name='name')
-            LEFT JOIN session_attribute AS e
-              ON (e.sid=s.sid AND e.name='email')
-            LEFT JOIN session_attribute AS h
-              ON (h.sid=s.sid AND h.name='default_handler')
-            WHERE s.sid=%s
-            """, (sid,)):
-        return row
-    else:
-        return None, None, None, None
-=======
-    """:since 1.0: changed `db` input parameter to `env`"""
     attrs = get_session_attrs(env, sid)
     if attrs is None:
-        return None, None, None
+        return None, None, None, None
     else:
-        return sid, attrs.get('name'), attrs.get('email')
->>>>>>> 00208b7f
+        return sid, attrs.get('name'), attrs.get('email'), \
+               attrs.get('default_handler')
 
 
 class SessionTestCase(unittest.TestCase):
@@ -616,21 +599,19 @@
         self.assertRaises(Exception, sess_admin._do_add, 'name00')
 
         sess_admin._do_add('john')
-        result = get_session_info(self.env, 'john')
-        self.assertEqual(result, ('john', None, None, None))
+        self.assertEqual({}, get_session_attrs(self.env, 'john'))
         self.assertIn(('john', None, None),
                       list(self.env.get_known_users()))
 
         sess_admin._do_add('john1', 'John1')
-        result = get_session_info(self.env, 'john1')
-        self.assertEqual(result, ('john1', 'John1', None, None))
+        self.assertEqual({'name': 'John1'},
+                         get_session_attrs(self.env, 'john1'))
         self.assertIn(('john1', 'John1', None),
                       list(self.env.get_known_users()))
 
         sess_admin._do_add('john2', 'John2', 'john2@example.org')
-        result = get_session_info(self.env, 'john2')
-        self.assertEqual(result,
-                         ('john2', 'John2', 'john2@example.org', None))
+        self.assertEqual({'name': 'John2', 'email': 'john2@example.org'},
+                         get_session_attrs(self.env, 'john2'))
         self.assertIn(('john2', 'John2', 'john2@example.org'),
                       list(self.env.get_known_users()))
 
@@ -662,34 +643,30 @@
         self.assertIn(('name00', 'val00', 'val00'),
                       list(self.env.get_known_users()))
         sess_admin._do_set('name', 'name00', 'john')
-        result = get_session_info(self.env, 'name00')
-<<<<<<< HEAD
-        self.assertEqual(result, ('name00', 'john', 'val00', None))
+        self.assertEqual({'name': 'john', 'email': 'val00'},
+                         get_session_attrs(self.env, 'name00'))
         self.assertIn(('name00', 'john', 'val00'),
                       list(self.env.get_known_users()))
 
-        sess_admin._do_set('email', 'name00', 'john@example.org')
-        result = get_session_info(self.env, 'name00')
-        self.assertEqual(result, ('name00', 'john', 'john@example.org', None))
-        self.assertIn(('name00', 'john', 'john@example.org'),
-                      list(self.env.get_known_users()))
-
-        sess_admin._do_set('default_handler', 'name00', 'SearchModule')
-        result = get_session_info(self.env, 'name00')
-        self.assertEqual(result, ('name00', 'john', 'john@example.org',
-                                  'SearchModule'))
-=======
-        self.assertEqual({'name': 'john', 'email': 'val00'},
-                         get_session_attrs(self.env, 'name00'))
         sess_admin._do_set('email', 'name00', 'john@example.org')
         self.assertEqual({'name': 'john', 'email': 'john@example.org'},
                          get_session_attrs(self.env, 'name00'))
+        self.assertIn(('name00', 'john', 'john@example.org'),
+                      list(self.env.get_known_users()))
+        sess_admin._do_set('default_handler', 'name00', 'SearchModule')
+        self.assertEqual({'name': 'john', 'email': 'john@example.org',
+                          'default_handler': 'SearchModule'},
+                         get_session_attrs(self.env, 'name00'))
+
         sess_admin._do_set('name', 'name00', '')
-        self.assertEqual({'email': 'john@example.org'},
+        self.assertEqual({'email': 'john@example.org',
+                          'default_handler': 'SearchModule'},
                          get_session_attrs(self.env, 'name00'))
         sess_admin._do_set('email', 'name00', '')
+        self.assertEqual({'default_handler': 'SearchModule'},
+                         get_session_attrs(self.env, 'name00'))
+        sess_admin._do_set('default_handler', 'name00', '')
         self.assertEqual({}, get_session_attrs(self.env, 'name00'))
->>>>>>> 00208b7f
 
     def test_session_admin_delete(self):
         _prep_session_table(self.env)
@@ -698,14 +675,12 @@
         self.assertIn(('name00', 'val00', 'val00'),
                       list(self.env.get_known_users()))
         sess_admin._do_delete('name00')
-        result = get_session_info(self.env, 'name00')
-        self.assertEqual(result, (None, None, None, None))
+        self.assertEqual(None, get_session_attrs(self.env, 'name00'))
         self.assertNotIn(('name00', 'val00', 'val00'),
                          list(self.env.get_known_users()))
 
         sess_admin._do_delete('nothere')
-        result = get_session_info(self.env, 'nothere')
-        self.assertEqual(result, (None, None, None, None))
+        self.assertEqual(None, get_session_attrs(self.env, 'nothere'))
 
         auth_list, anon_list, all_list = _prep_session_table(self.env)
         sess_admin._do_delete('anonymous')
@@ -720,10 +695,10 @@
         sess_admin._do_purge('2010-01-02')
         result = [i for i in sess_admin._get_list(['*'])]
         self.assertEqual(result, auth_list + anon_list)
-        result = get_session_info(self.env, anon_list[0][0])
-        self.assertEqual(result, ('name10', 'val10', 'val10', None))
-        result = get_session_info(self.env, anon_list[1][0])
-        self.assertEqual(result, ('name11', 'val11', 'val11', None))
+        self.assertEqual({'name': 'val10', 'email': 'val10'},
+                         get_session_attrs(self.env, anon_list[0][0]))
+        self.assertEqual({'name': 'val11', 'email': 'val11'},
+                         get_session_attrs(self.env, anon_list[1][0]))
 
         auth_list, anon_list, all_list = \
             _prep_session_table(self.env, spread_visits=True)
@@ -734,8 +709,9 @@
             SELECT name, value FROM session_attribute WHERE sid = %s
             """, (anon_list[0][0],))
         self.assertEqual([], rows)
-        result = get_session_info(self.env, anon_list[1][0])
-        self.assertEqual(result, ('name11', 'val11', 'val11', None))
+        self.assertEqual(None, get_session_attrs(self.env, anon_list[0][0]))
+        self.assertEqual({'name': 'val11', 'email': 'val11'},
+                         get_session_attrs(self.env, anon_list[1][0]))
 
     def test_session_get_session_with_invalid_sid(self):
         req = MockRequest(self.env, authname='anonymous')
