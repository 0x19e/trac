# -*- coding: utf-8 -*-
#
# Copyright (C) 2004-2009 Edgewall Software
# Copyright (C) 2004 Daniel Lundin <daniel@edgewall.com>
# Copyright (C) 2004-2006 Christopher Lenz <cmlenz@gmx.de>
# Copyright (C) 2006 Jonas Borgström <jonas@edgewall.com>
# Copyright (C) 2008 Matt Good <matt@matt-good.net>
# All rights reserved.
#
# This software is licensed as described in the file COPYING, which
# you should have received as part of this distribution. The terms
# are also available at http://trac.edgewall.org/wiki/TracLicense.
#
# This software consists of voluntary contributions made by many
# individuals. For the exact contribution history, see the revision
# history and logs, available at http://trac.edgewall.org/log/.
#
# Author: Daniel Lundin <daniel@edgewall.com>
#         Christopher Lenz <cmlenz@gmx.de>

from __future__ import with_statement

import time

from trac.admin.api import console_date_format
from trac.core import TracError, Component, implements
from trac.util import hex_entropy
from trac.util.text import print_table
from trac.util.translation import _
from trac.util.datefmt import format_date, parse_date, to_datetime, \
                              to_timestamp
from trac.admin.api import IAdminCommandProvider, AdminCommandError

UPDATE_INTERVAL = 3600 * 24 # Update session last_visit time stamp after 1 day
PURGE_AGE = 3600 * 24 * 90 # Purge session after 90 days idle
COOKIE_KEY = 'trac_session'

# Note: as we often manipulate both the `session` and the
#       `session_attribute` tables, there's a possibility of table
#       deadlocks (#9705). We try to prevent them to happen by always
#       accessing the tables in the same order within the transaction,
#       first `session`, then `session_attribute`.

class DetachedSession(dict):
    def __init__(self, env, sid):
        dict.__init__(self)
        self.env = env
        self.sid = None
        if sid:
            self.get_session(sid, authenticated=True)
        else:
            self.authenticated = False
            self.last_visit = 0
            self._new = True
            self._old = {}

    def __setitem__(self, key, value):
        dict.__setitem__(self, key, unicode(value))

    def get_session(self, sid, authenticated=False):
        self.env.log.debug("Retrieving session for ID %r", sid)

        with self.env.db_query as db:
            self.sid = sid
            self.authenticated = authenticated
            self.clear()

            for last_visit, in db("""
                    SELECT last_visit FROM session
                    WHERE sid=%s AND authenticated=%s
                    """, (sid, int(authenticated))):
                self._new = False
                self.last_visit = int(last_visit or 0)
                self.update(db("""
                    SELECT name, value FROM session_attribute
                    WHERE sid=%s and authenticated=%s
                    """, (sid, int(authenticated))))
                self._old = self.copy()
                break
            else:
                self.last_visit = 0
                self._new = True
                self._old = {}

    def save(self):
        items = self.items()
        if not self._old and not items:
            # The session doesn't have associated data, so there's no need to
            # persist it
            return

        authenticated = int(self.authenticated)
        now = int(time.time())

        # We can't do the session management in one big transaction,
        # as the intertwined changes to both the session and
        # session_attribute tables are prone to deadlocks (#9705).
        # Therefore we first we save the current session, then we
        # eventually purge the tables.

        session_saved = False

        with self.env.db_transaction as db:
            # Try to save the session if it's a new one. A failure to
            # do so is not critical but we nevertheless skip the
            # following steps.

            if self._new:
                self.last_visit = now
                self._new = False
                # The session might already exist even if _new is True since
                # it could have been created by a concurrent request (#3563).
                try:
                    db("""INSERT INTO session (sid, last_visit, authenticated)
                          VALUES (%s,%s,%s)
                          """, (self.sid, self.last_visit, authenticated))
                except self.env.db_exc.IntegrityError:
                    self.env.log.warning('Session %s already exists', self.sid)
                    db.rollback()
                    return

            # Remove former values for session_attribute and save the
            # new ones. The last concurrent request to do so "wins".

            if self._old != self:
                if not items and not authenticated:
                    # No need to keep around empty unauthenticated sessions
                    db("DELETE FROM session WHERE sid=%s AND authenticated=0",
                       (self.sid,))
                db("""DELETE FROM session_attribute
                      WHERE sid=%s AND authenticated=%s
                      """, (self.sid, authenticated))
                self._old = dict(self.items())
                # The session variables might already have been updated by a
                # concurrent request.
                try:
                    db.executemany("""
                        INSERT INTO session_attribute
                          (sid,authenticated,name,value)
                        VALUES (%s,%s,%s,%s)
                        """, [(self.sid, authenticated, k, v)
                              for k, v in items])
                except self.env.db_exc.IntegrityError:
                    self.env.log.warning('Attributes for session %s already '
                                         'updated', self.sid)
                    db.rollback()
                    return
                session_saved = True

        # Purge expired sessions. We do this only when the session was
        # changed as to minimize the purging.

        if session_saved and now - self.last_visit > UPDATE_INTERVAL:
            self.last_visit = now
            mintime = now - PURGE_AGE

            with self.env.db_transaction as db:
                # Update the session last visit time if it is over an
                # hour old, so that session doesn't get purged
                self.env.log.info("Refreshing session %s", self.sid)
                db("""UPDATE session SET last_visit=%s
                      WHERE sid=%s AND authenticated=%s
                      """, (self.last_visit, self.sid, authenticated))
                self.env.log.debug('Purging old, expired, sessions.')
                db("""DELETE FROM session_attribute
                      WHERE authenticated=0 AND sid IN (
                          SELECT sid FROM session 
                          WHERE authenticated=0 AND last_visit < %s
                      )
                      """, (mintime,))

            # Avoid holding locks on lot of rows on both session_attribute
            # and session tables
            with self.env.db_transaction as db:
                db("""
                    DELETE FROM session
                    WHERE authenticated=0 AND last_visit < %s
                    """, (mintime,))


class Session(DetachedSession):
    """Basic session handling and per-session storage."""

    def __init__(self, env, req):
        super(Session, self).__init__(env, None)
        self.req = req
        if req.authname == 'anonymous':
            if not req.incookie.has_key(COOKIE_KEY):
                self.sid = hex_entropy(24)
                self.bake_cookie()
            else:
                sid = req.incookie[COOKIE_KEY].value
                self.get_session(sid)
        else:
            if req.incookie.has_key(COOKIE_KEY):
                sid = req.incookie[COOKIE_KEY].value
                self.promote_session(sid)
            self.get_session(req.authname, authenticated=True)

    def bake_cookie(self, expires=PURGE_AGE):
        assert self.sid, 'Session ID not set'
        self.req.outcookie[COOKIE_KEY] = self.sid
        self.req.outcookie[COOKIE_KEY]['path'] = self.req.base_path or '/'
        self.req.outcookie[COOKIE_KEY]['expires'] = expires
        if self.env.secure_cookies:
            self.req.outcookie[COOKIE_KEY]['secure'] = True

    def get_session(self, sid, authenticated=False):
        refresh_cookie = False

        if self.sid and sid != self.sid:
            refresh_cookie = True

        super(Session, self).get_session(sid, authenticated)
        if self.last_visit and time.time() - self.last_visit > UPDATE_INTERVAL:
            refresh_cookie = True

        # Refresh the session cookie if this is the first visit after a day
        if not authenticated and refresh_cookie:
            self.bake_cookie()

    def change_sid(self, new_sid):
        assert self.req.authname == 'anonymous', \
               'Cannot change ID of authenticated session'
        assert new_sid, 'Session ID cannot be empty'
        if new_sid == self.sid:
            return
        with self.env.db_transaction as db:
            if db("SELECT sid FROM session WHERE sid=%s", (new_sid,)):
                raise TracError(_("Session '%(id)s' already exists. "
                                  "Please choose a different session ID.",
                                  id=new_sid),
                                _("Error renaming session"))
            self.env.log.debug("Changing session ID %s to %s", self.sid,
                               new_sid)
            db("UPDATE session SET sid=%s WHERE sid=%s AND authenticated=0",
               (new_sid, self.sid))
            db("""UPDATE session_attribute SET sid=%s 
                  WHERE sid=%s and authenticated=0
                  """, (new_sid, self.sid))
        self.sid = new_sid
        self.bake_cookie()

    def promote_session(self, sid):
        """Promotes an anonymous session to an authenticated session, if there
        is no preexisting session data for that user name.
        """
        assert self.req.authname != 'anonymous', \
               "Cannot promote session of anonymous user"

        with self.env.db_transaction as db:
            authenticated_flags = [authenticated for authenticated, in db(
                "SELECT authenticated FROM session WHERE sid=%s OR sid=%s",
                (sid, self.req.authname))]
            
            if len(authenticated_flags) == 2:
                # There's already an authenticated session for the user,
                # we simply delete the anonymous session
                db("DELETE FROM session WHERE sid=%s AND authenticated=0",
                   (sid,))
                db("""DELETE FROM session_attribute
                      WHERE sid=%s AND authenticated=0
                      """, (sid,))
            elif len(authenticated_flags) == 1:
                if not authenticated_flags[0]:
                    # Update the anomymous session records so the session ID
                    # becomes the user name, and set the authenticated flag.
                    self.env.log.debug("Promoting anonymous session %s to "
                                       "authenticated session for user %s",
                                       sid, self.req.authname)
                    db("""UPDATE session SET sid=%s, authenticated=1
                          WHERE sid=%s AND authenticated=0
                          """, (self.req.authname, sid))
                    db("""UPDATE session_attribute SET sid=%s, authenticated=1
                          WHERE sid=%s
                          """, (self.req.authname, sid))
            else:
<<<<<<< HEAD
                # we didn't have an anonymous session for this sid
                db("""INSERT INTO session (sid, last_visit, authenticated)
                      VALUES (%s, %s, 1)
                      """, (self.req.authname, int(time.time())))
=======
                # We didn't have an anonymous session for this sid. The
                # authenticated session might have been inserted between the
                # SELECT above and here, so we catch the error.
                try:
                    cursor.execute("""
                        INSERT INTO session (sid,last_visit,authenticated)
                        VALUES (%s,%s,1)
                        """, (self.req.authname, int(time.time())))
                except Exception:
                    self.env.log.warning('Authenticated session for %s '
                                         'already exists', self.req.authname)
                    db.rollback()
>>>>>>> 1b90f734
        self._new = False

        self.sid = sid
        self.bake_cookie(0) # expire the cookie


class SessionAdmin(Component):
    """trac-admin command provider for session management"""

    implements(IAdminCommandProvider)

    def get_admin_commands(self):
        yield ('session list', '[sid[:0|1]] [...]',
               """List the name and email for the given sids

               Specifying the sid 'anonymous' lists all unauthenticated
               sessions, and 'authenticated' all authenticated sessions.
               '*' lists all sessions, and is the default if no sids are
               given.
               
               An sid suffix ':0' operates on an unauthenticated session with
               the given sid, and a suffix ':1' on an authenticated session
               (the default).""",
               self._complete_list, self._do_list)

        yield ('session add', '<sid[:0|1]> [name] [email]',
               """Create a session for the given sid

               Populates the name and email attributes for the given session.
               Adding a suffix ':0' to the sid makes the session
               unauthenticated, and a suffix ':1' makes it authenticated (the
               default if no suffix is specified).""",
               None, self._do_add)

        yield ('session set', '<name|email> <sid[:0|1]> <value>',
               """Set the name or email attribute of the given sid
               
               An sid suffix ':0' operates on an unauthenticated session with
               the given sid, and a suffix ':1' on an authenticated session
               (the default).""",
               self._complete_set, self._do_set)

        yield ('session delete', '<sid[:0|1]> [...]',
               """Delete the session of the specified sid

               An sid suffix ':0' operates on an unauthenticated session with
               the given sid, and a suffix ':1' on an authenticated session
               (the default). Specifying the sid 'anonymous' will delete all
               anonymous sessions.""",
               self._complete_delete, self._do_delete)

        yield ('session purge', '<age>',
               """Purge all anonymous sessions older than the given age

               Age may be specified as a relative time like "90 days ago", or
               in YYYYMMDD format.""",
               None, self._do_purge)

    def _split_sid(self, sid):
        if sid.endswith(':0'):
            return (sid[:-2], 0)
        elif sid.endswith(':1'):
            return (sid[:-2], 1)
        else:
            return (sid, 1)

    def _get_sids(self):
        rows = self.env.db_query("SELECT sid, authenticated FROM session")
        return ['%s:%d' % (sid, auth) for sid, auth in rows]

    def _get_list(self, sids):
        all_anon = 'anonymous' in sids or '*' in sids
        all_auth = 'authenticated' in sids or '*' in sids
        sids = set(self._split_sid(sid) for sid in sids
                   if sid not in ('anonymous', 'authenticated', '*'))
        rows = self.env.db_query("""
            SELECT DISTINCT s.sid, s.authenticated, s.last_visit,
                            n.value, e.value
            FROM session AS s
              LEFT JOIN session_attribute AS n
                ON (n.sid=s.sid AND n.authenticated=s.authenticated
                    AND n.name='name')
              LEFT JOIN session_attribute AS e
                ON (e.sid=s.sid AND e.authenticated=s.authenticated
                    AND e.name='email')
            ORDER BY s.sid, s.authenticated
            """)
        for sid, authenticated, last_visit, name, email in rows:
            if all_anon and not authenticated or all_auth and authenticated \
                    or (sid, authenticated) in sids:
                yield (sid, authenticated, last_visit, name, email)

    def _complete_list(self, args):
        all_sids = self._get_sids() + ['*', 'anonymous', 'authenticated']
        return set(all_sids) - set(args)

    def _complete_set(self, args):
        if len(args) == 1:
            return ['name', 'email']
        elif len(args) == 2:
            return self._get_sids()

    def _complete_delete(self, args):
        all_sids = self._get_sids() + ['anonymous']
        return set(all_sids) - set(args)

    def _do_list(self, *sids):
        if not sids:
            sids = ['*']
        print_table([(r[0], r[1], format_date(to_datetime(r[2]),
                                              console_date_format),
                      r[3], r[4])
                     for r in self._get_list(sids)],
                    [_('SID'), _('Auth'), _('Last Visit'), _('Name'),
                     _('Email')])
        
    def _do_add(self, sid, name=None, email=None):
        sid, authenticated = self._split_sid(sid)
        with self.env.db_transaction as db:
            try:
                db("INSERT INTO session VALUES (%s, %s, %s)",
                   (sid, authenticated, int(time.time())))
            except Exception:
                raise AdminCommandError(_("Session '%(sid)s' already exists",
                                          sid=sid))
            if name is not None:
                db("INSERT INTO session_attribute VALUES (%s,%s,'name',%s)",
                    (sid, authenticated, name))
            if email is not None:
                db("INSERT INTO session_attribute VALUES (%s,%s,'email',%s)",
                    (sid, authenticated, email))

    def _do_set(self, attr, sid, val):
        if attr not in ('name', 'email'):
            raise AdminCommandError(_("Invalid attribute '%(attr)s'",
                                      attr=attr))
        sid, authenticated = self._split_sid(sid)
        with self.env.db_transaction as db:
            if not db("""SELECT sid FROM session
                         WHERE sid=%s AND authenticated=%s""",
                         (sid, authenticated)):
                raise AdminCommandError(_("Session '%(sid)s' not found",
                                          sid=sid))
            db("""
                DELETE FROM session_attribute
                WHERE sid=%s AND authenticated=%s AND name=%s
                """, (sid, authenticated, attr))
            db("INSERT INTO session_attribute VALUES (%s, %s, %s, %s)",
               (sid, authenticated, attr, val))

    def _do_delete(self, *sids):
        with self.env.db_transaction as db:
            for sid in sids:
                sid, authenticated = self._split_sid(sid)
                if sid == 'anonymous':
                    db("DELETE FROM session WHERE authenticated=0")
                    db("DELETE FROM session_attribute WHERE authenticated=0")
                else:
                    db("""
                        DELETE FROM session
                        WHERE sid=%s AND authenticated=%s
                        """, (sid, authenticated))
                    db("""
                        DELETE FROM session_attribute
                        WHERE sid=%s AND authenticated=%s
                        """, (sid, authenticated))

    def _do_purge(self, age):
        when = parse_date(age)
        with self.env.db_transaction as db:
            ts = to_timestamp(when)
            db("""
                DELETE FROM session
                WHERE authenticated=0 AND last_visit<%s
                """, (ts,))
            db("""
                DELETE FROM session_attribute
                WHERE authenticated=0
                      AND sid NOT IN (SELECT sid FROM session
                                      WHERE authenticated=0)
                """)<|MERGE_RESOLUTION|>--- conflicted
+++ resolved
@@ -275,25 +275,17 @@
                           WHERE sid=%s
                           """, (self.req.authname, sid))
             else:
-<<<<<<< HEAD
-                # we didn't have an anonymous session for this sid
-                db("""INSERT INTO session (sid, last_visit, authenticated)
-                      VALUES (%s, %s, 1)
-                      """, (self.req.authname, int(time.time())))
-=======
                 # We didn't have an anonymous session for this sid. The
                 # authenticated session might have been inserted between the
                 # SELECT above and here, so we catch the error.
                 try:
-                    cursor.execute("""
-                        INSERT INTO session (sid,last_visit,authenticated)
-                        VALUES (%s,%s,1)
-                        """, (self.req.authname, int(time.time())))
-                except Exception:
+                    db("""INSERT INTO session (sid, last_visit, authenticated)
+                          VALUES (%s, %s, 1)
+                          """, (self.req.authname, int(time.time())))
+                except self.env.db_exc.IntegrityError:
                     self.env.log.warning('Authenticated session for %s '
                                          'already exists', self.req.authname)
                     db.rollback()
->>>>>>> 1b90f734
         self._new = False
 
         self.sid = sid
