# -*- coding: utf-8 -*-
#
# Copyright (C) 2003-2009 Edgewall Software
# All rights reserved.
#
# This software is licensed as described in the file COPYING, which
# you should have received as part of this distribution. The terms
# are also available at http://trac.edgewall.org/wiki/TracLicense.
#
# This software consists of voluntary contributions made by many
# individuals. For the exact contribution history, see the revision
# history and logs, available at http://trac.edgewall.org/log/.

# Note that a significant part of the code in this module was taken
# from the Genshi project (http://genshi.edgewall.org):
#  - escape utilities from genshi.core,
#  - strip utilities from genshi.util,
#  - the tag builder API from genshi.builder,
#  - the HTMLSanitizer from genshi.filters.html.

from HTMLParser import HTMLParser
from StringIO import StringIO
import htmlentitydefs as entities
import re

<<<<<<< HEAD
from markupsafe import Markup, escape as escape_quotes

"""Utilities for producing HTML content.

Imports related to the legacy Genshi template engine should all go
through this module:

    from trac.util.html import genshi, Stream

If Genshi is not installed, `genshi` and all related symbols will be
`None`.

"""

try:
    import genshi
    from genshi import HTML
    from genshi.core import Attrs, Stream, COMMENT, START, END, TEXT
    from genshi.input import ParseError
    def stream_to_unicode(stream):
        return Markup(stream.render('xhtml', encoding=None,
                                    strip_whitespace=False))
except ImportError:
    genshi = stream_to_unicode = None
    HTML = COMMENT = START = END = TEXT = Attrs = ParseError = Stream = None

=======
from genshi import Markup, HTML, escape, unescape
from genshi.core import END, QName, START, stripentities, striptags
from genshi.builder import Element, ElementFactory, Fragment, tag
from genshi.filters.html import HTMLSanitizer
from genshi.input import ParseError
>>>>>>> 1e3f7a29
try:
    from babel.support import LazyProxy
except ImportError:
    LazyProxy = None

from trac.core import TracError
from trac.util.text import to_unicode

__all__ = ['Deuglifier', 'FormTokenInjector', 'TracHTMLSanitizer', 'escape',
           'find_element', 'html', 'plaintext', 'tag', 'to_fragment',
           'stripentities', 'striptags', 'valid_html_bytes', 'unescape']


def escape(str, quotes=True):
    """Create a Markup instance from a string and escape special characters
    it may contain (<, >, & and \").

    :param text: the string to escape; if not a string, it is assumed that
                 the input can be converted to a string
    :param quotes: if ``True``, double quote characters are escaped in
                   addition to the other special characters

    >>> escape('"1 < 2"')
    Markup(u'&#34;1 &lt; 2&#34;')

    >>> escape(['"1 < 2"'])
    Markup(u"['&#34;1 &lt; 2&#34;']")

    If the `quotes` parameter is set to `False`, the \" character is left
    as is. Escaping quotes is generally only required for strings that are
    to be used in attribute values.

    >>> escape('"1 < 2"', quotes=False)
    Markup(u'"1 &lt; 2"')

    >>> escape(['"1 < 2"'], quotes=False)
    Markup(u'[\\'"1 &lt; 2"\\']')

    However, `escape` behaves slightly differently with `Markup` and
    `Fragment` behave instances, as they are passed through
    unmodified.

    >>> escape(Markup('"1 < 2 &#39;"'))
    Markup(u'"1 < 2 &#39;"')

    >>> escape(Markup('"1 < 2 &#39;"'), quotes=False)
    Markup(u'"1 < 2 &#39;"')

    >>> escape(tag.b('"1 < 2"'))
    Markup(u'<b>"1 &lt; 2"</b>')

    >>> escape(tag.b('"1 < 2"'), quotes=False)
    Markup(u'<b>"1 &lt; 2"</b>')

    :return: the escaped `Markup` string
    :rtype: `Markup`

    """
    if isinstance(str, Markup):
        return str
    if isinstance(str, Fragment):
        return Markup(str)
    e = escape_quotes(str)
    if quotes:
        if '&#39;' not in e:
            return e
        return Markup(unicode(e).replace('&#39;', "'"))
    elif '&#3' not in e:
        return e
    return Markup(unicode(e).replace('&#34;', '"').replace('&#39;', "'"))


def unescape(text):
    """Reverse-escapes &, <, >, and \" and returns a `unicode` object.

    >>> unescape(Markup('1 &lt; 2'))
    u'1 < 2'

    If the provided `text` object is not a `Markup` instance, it is returned
    unchanged.

    >>> unescape('1 &lt; 2')
    '1 &lt; 2'

    :param text: the text to unescape
    :return: the unescsaped string
    :rtype: `unicode`
    """
    if not text:
        return ''
    if not isinstance(text, Markup):
        return text
    return text.unescape()


_STRIPENTITIES_RE = re.compile(r'&(?:#((?:\d+)|(?:[xX][0-9a-fA-F]+));?|(\w+);)')
def stripentities(text, keepxmlentities=False):
    """Return a copy of the given text with any character or numeric entities
    replaced by the equivalent UTF-8 characters.

    >>> stripentities('1 &lt; 2')
    Markup(u'1 < 2')
    >>> stripentities('more &hellip;')
    Markup(u'more \u2026')
    >>> stripentities('&#8230;')
    Markup(u'\u2026')
    >>> stripentities('&#x2026;')
    Markup(u'\u2026')
    >>> stripentities(Markup(u'\u2026'))
    Markup(u'\u2026')

    If the `keepxmlentities` parameter is provided and is a truth value, the
    core XML entities (&amp;, &apos;, &gt;, &lt; and &quot;) are left intact.

    >>> stripentities('1 &lt; 2 &hellip;', keepxmlentities=True)
    Markup(u'1 &lt; 2 \u2026')

    :return: a `Markup` instance with entities removed
    :rtype: `Markup`
    """
    def _replace_entity(match):
        if match.group(1): # numeric entity
            ref = match.group(1)
            if ref.startswith('x'):
                ref = int(ref[1:], 16)
            else:
                ref = int(ref, 10)
            return unichr(ref)
        else: # character entity
            ref = match.group(2)
            if keepxmlentities and ref in ('amp', 'apos', 'gt', 'lt', 'quot'):
                return '&%s;' % ref
            try:
                return unichr(entities.name2codepoint[ref])
            except KeyError:
                if keepxmlentities:
                    return '&amp;%s;' % ref
                else:
                    return ref
    return Markup(_STRIPENTITIES_RE.sub(_replace_entity, text))


def striptags(text):
    """Return a copy of the text with any XML/HTML tags removed.

    >>> striptags('<span>Foo</span> bar')
    Markup(u'Foo bar')
    >>> striptags('<span class="bar">Foo</span>')
    Markup(u'Foo')
    >>> striptags('Foo<br />')
    Markup(u'Foo')

    HTML/XML comments are stripped, too:

    >>> striptags('<!-- <blub>hehe</blah> -->test')
    Markup(u'test')

    :param text: the string to remove tags from
    :return: a `Markup` instance with all tags removed
    :rtype: `Markup`
    """
    return Markup(Markup(text).striptags())


# -- Simplified genshi.builder API


NO_YES = ('no', 'yes')
OFF_ON = ('off', 'on')
FALSE_TRUE = ('false', 'true')

SPECIAL_HTML_ATTRS = dict(
    async=None, autofocus=None, autoplay=None, checked=None, controls=None,
    default=None, defer=None, disabled=None, formnovalidate=None, hidden=None,
    ismap=None, loop=None, multiple=None, muted=None, novalidate=None,
    open=None, readonly=None, required=None, reversed=None, scoped=None,
    seamless=None, selected=None,
    contenteditable=FALSE_TRUE, draggable=FALSE_TRUE, spellcheck=FALSE_TRUE,
    translate=NO_YES,
    autocomplete=OFF_ON,
)

def html_attribute(key, val):
    """Returns the actual value for the attribute ``key``, for the given
    ``value``.

    This follows the rules described in the HTML5_ spec (Double-quoted
    attribute value syntax).

    .. _HTML5: https://www.w3.org/TR/html-markup/global-attributes.html#global-attributes

    In addition, it treats the ``'class'`` and the ``'style'``
    attributes in a special way, as it processes them through
    `classes` and `styles`.

    :rtype: a `Markup` object containing the escaped attribute value,
            but it can also be `None` to indicate that the attribute
            should be omitted from the output

    """
    if key == 'class':
        if isinstance(val, dict):
            val = classes(**val) or None
        elif isinstance(val, list):
            val = classes(*val) or None
    elif key == 'style':
        if isinstance(val, list):
            val = styles(*val) or None
        else:
            val = styles(val) or None
    else:
        if key in SPECIAL_HTML_ATTRS:
            values = SPECIAL_HTML_ATTRS[key]
            if values is None:
                val = key if val else None
            else:
                val = values[bool(val)]
    return None if val is None else escape(val)

def classes(*args, **kwargs):
    """Helper function for dynamically assembling a list of CSS class
    names in templates.

    Any positional arguments are added to the list of class names. All
    positional arguments must be strings:

    >>> classes('foo', 'bar')
    u'foo bar'

    In addition, the names of any supplied keyword arguments are added
    if they have a truth value:

    >>> classes('foo', bar=True)
    u'foo bar'
    >>> classes('foo', bar=False)
    u'foo'

    If none of the arguments are added to the list, this function
    returns `''`:

    >>> classes(bar=False)
    u''

    """
    classes = list(filter(None, args)) + [k for k, v in kwargs.items() if v]
    return u' '.join(classes)

def styles(*args, **kwargs):
    """Helper function for dynamically assembling a list of CSS style name
    and values in templates.

    Any positional arguments are added to the list of styles. All
    positional arguments must be strings or dicts:

    >>> styles('foo: bar', 'fu: baz', {'bottom-right': '1em'})
    u'foo: bar; fu: baz; bottom-right: 1em'

    In addition, the names of any supplied keyword arguments are added
    if they have a string value:

    >>> styles(foo='bar', fu='baz')
    u'foo: bar; fu: baz'
    >>> styles(foo='bar', bar=False)
    u'foo: bar'

    If none of the arguments are added to the list, this function
    returns `''`:

    >>> styles(bar=False)
    u''

    """
    args = list(filter(None, args))
    d = {}
    styles = []
    for arg in args:
        if isinstance(arg, dict):
            d.update(arg)
        else:
            styles.append(arg)
    d.update(kwargs)
    styles.extend('%s: %s' % (k, v) for k, v in d.iteritems() if v)
    return u'; '.join(styles)


class Fragment(object):
    """A fragment represents a sequence of strings or elements."""

    __slot__ = ('children')

    def __init__(self, *args):
        self.children = []
        for arg in args:
            self.append(arg)

    def __html__(self):
        return Markup(unicode(self))

    def __unicode__(self):
        return u''.join(escape(c, False) for c in self.children)

    def __str__(self):
        return str(self.__unicode__())

    def __add__(self, other):
        return Fragment(self, other)

    def append(self, arg):
        global genshi
        if arg: # ignore most false values (None, False, [], (), ''), except 0!
            if isinstance(arg, (Fragment, basestring, int, float, long)):
                self.children.append(arg)
            elif genshi and isinstance(arg, Stream):
                # legacy support for Genshi streams
                self.children.append(stream_to_unicode(arg))
            else:
                # support iterators and generators
                try:
                    for elt in arg:
                        self.append(elt)
                except TypeError:
                    self.children.append(arg)
        elif arg == 0:
            self.children.append(u'0')

    def as_text(self):
        return u''.join(c.as_text() if isinstance(c, Fragment) else unicode(c)
                        for c in self.children)

    if genshi:
        def __iter__(self):
            """Genshi compatibility layer.

            :deprecated: this will be removed in Trac 1.5.1.
            """
            yield TEXT, Markup(self), (None, -1, -1)


class XMLElement(Fragment):
    """An element represents an XML element, with a tag name, attributes
    and content.

    """

    __slot__ = ('tag', 'attrib')

    attrib = {}

    VOID_ELEMENTS = ()

    CLOSE_TAG = u'/>'

    def __init__(self, tag, *args, **kwargs):
        Fragment.__init__(self, *args)
        self.tag = unicode(tag)
        if kwargs:
            self.attrib = self._dict_from_kwargs(kwargs)

    def _attr_value(self, k, v):
        return v

    def _dict_from_kwargs(self, kwargs):
        attrs = []
        for k, v in kwargs.iteritems():
            if v is not None:
                if k[-1:] == '_':
                    k = k[:-1]
                v = self._attr_value(k, v)
                if v is not None:
                    attrs.append((k, escape(v)))
        return dict(attrs)

    def __call__(self, *args, **kwargs):
        if kwargs:
            d = self._dict_from_kwargs(kwargs)
            if d:
                if self.attrib:
                    self.attrib.update(d)
                else:
                    self.attrib = d
        for arg in args:
            self.append(arg)
        return self

    def __unicode__(self):
        elt = u'<' + self.tag
        if self.attrib:
            # Sorting the attributes makes the unit-tests more robust
            attrs = []
            for k in sorted(self.attrib):
                v = self.attrib[k]
                if v:
                    attrs.append(' %s="%s"' % (k, v))
            if attrs:
                elt += u''.join(attrs)
        if self.children or (self.VOID_ELEMENTS and
                             self.tag not in self.VOID_ELEMENTS):
            elt += u'>' + Fragment.__unicode__(self) + u'</' + self.tag + u'>'
        else:
            elt += self.CLOSE_TAG
        return elt


class Element(XMLElement):
    """An element represents an HTML element, with a tag name, attributes
    and content.

    Some elements and attributes are rendered specially, according to
    the HTML5 specification (or going there...)

    """

    VOID_ELEMENTS = {'area', 'base', 'br', 'col', 'command', 'embed', 'hr',
                     'img', 'input', 'keygen', 'link', 'meta', 'param',
                     'source', 'track', 'wbr'}
    CLOSE_TAG = u' />'

    __slot__ = ()

    def _attr_value(self, k, v):
        return html_attribute(k, v)


class XMLElementFactory(object):
    """An XML element factory can be used to build Fragments and
    XMLElements for arbitrary tag names.

    """

    def __call__(self, *args):
        return Fragment(*args)

    def __getattr__(self, tag):
        return XMLElement(tag)

xml = XMLElementFactory()

class ElementFactory(XMLElementFactory):
    """An element factory can be used to build Fragments and Elements for
    arbitrary tag names.

    """

    def __getattr__(self, tag):
        return Element(tag)

tag = html = ElementFactory()


class TracHTMLSanitizer(object):

    """Sanitize HTML constructions which are potentially vector of
    phishing or XSS attacks, in user-supplied HTML.

    The usual way to use the sanitizer is to call the `sanitize`
    method on some potentially unsafe HTML content.

    Note that for backward compatibility, the TracHTMLSanitizer still
    behaves as a Genshi filter.

    See also `genshi.HTMLSanitizer`_ from which the TracHTMLSanitizer
    has evolved.

    .. _genshi.HTMLSanitizer:
       http://genshi.edgewall.org/wiki/Documentation/filters.html#html-sanitizer

    """

    # TODO: check from time to time if there are any upstream changes
    #       we could integrate.

    SAFE_TAGS = frozenset(['a', 'abbr', 'acronym', 'address', 'area', 'b',
        'big', 'blockquote', 'br', 'button', 'caption', 'center', 'cite',
        'code', 'col', 'colgroup', 'dd', 'del', 'dfn', 'dir', 'div', 'dl', 'dt',
        'em', 'fieldset', 'font', 'form', 'h1', 'h2', 'h3', 'h4', 'h5', 'h6',
        'hr', 'i', 'img', 'input', 'ins', 'kbd', 'label', 'legend', 'li', 'map',
        'menu', 'ol', 'optgroup', 'option', 'p', 'pre', 'q', 's', 'samp',
        'select', 'small', 'span', 'strike', 'strong', 'sub', 'sup', 'table',
        'tbody', 'td', 'textarea', 'tfoot', 'th', 'thead', 'tr', 'tt', 'u',
        'ul', 'var'])

    SAFE_ATTRS = frozenset(['abbr', 'accept', 'accept-charset', 'accesskey',
        'action', 'align', 'alt', 'axis', 'bgcolor', 'border', 'cellpadding',
        'cellspacing', 'char', 'charoff', 'charset', 'checked', 'cite', 'class',
        'clear', 'cols', 'colspan', 'color', 'compact', 'coords', 'datetime',
        'dir', 'disabled', 'enctype', 'for', 'frame', 'headers', 'height',
        'href', 'hreflang', 'hspace', 'id', 'ismap', 'label', 'lang',
        'longdesc', 'maxlength', 'media', 'method', 'multiple', 'name',
        'nohref', 'noshade', 'nowrap', 'prompt', 'readonly', 'rel', 'rev',
        'rows', 'rowspan', 'rules', 'scope', 'selected', 'shape', 'size',
        'span', 'src', 'start', 'style',
        'summary', 'tabindex', 'target', 'title',
        'type', 'usemap', 'valign', 'value', 'vspace', 'width'])

    SAFE_CSS = frozenset([
        # CSS 3 properties <http://www.w3.org/TR/CSS/#properties>
        'background', 'background-attachment', 'background-color',
        'background-image', 'background-position', 'background-repeat',
        'border', 'border-bottom', 'border-bottom-color',
        'border-bottom-style', 'border-bottom-left-radius',
        'border-bottom-right-radius', 'border-bottom-width',
        'border-collapse', 'border-color', 'border-left', 'border-left-color',
        'border-left-style', 'border-left-width', 'border-radius',
        'border-right', 'border-right-color', 'border-right-style',
        'border-right-width', 'border-spacing', 'border-style', 'border-top',
        'border-top-color', 'border-top-left-radius', 'border-top-right-radius',
        'border-top-style', 'border-top-width', 'border-width', 'bottom',
        'caption-side', 'clear', 'clip', 'color', 'content',
        'counter-increment', 'counter-reset', 'cursor', 'direction',
        'display', 'empty-cells', 'float', 'font', 'font-family', 'font-size',
        'font-style', 'font-variant', 'font-weight', 'height', 'left',
        'letter-spacing', 'line-height', 'list-style', 'list-style-image',
        'list-style-position', 'list-style-type', 'margin', 'margin-bottom',
        'margin-left', 'margin-right', 'margin-top', 'max-height', 'max-width',
        'min-height', 'min-width', 'opacity', 'orphans', 'outline',
        'outline-color', 'outline-style', 'outline-width', 'overflow',
        'padding', 'padding-bottom', 'padding-left', 'padding-right',
        'padding-top', 'page-break-after', 'page-break-before',
        'page-break-inside', 'position', 'quotes', 'right', 'table-layout',
        'text-align', 'text-decoration', 'text-indent', 'text-transform',
        'top', 'unicode-bidi', 'vertical-align', 'visibility', 'white-space',
        'widows', 'width', 'word-spacing', 'z-index',
    ])

    SAFE_SCHEMES = frozenset(['file', 'ftp', 'http', 'https', 'mailto', None])

    URI_ATTRS = frozenset(['action', 'background', 'dynsrc', 'href', 'lowsrc',
        'src'])

    def __init__(self, safe_schemes=SAFE_SCHEMES, safe_css=SAFE_CSS,
                 safe_tags=SAFE_TAGS, safe_attrs=SAFE_ATTRS,
                 uri_attrs=URI_ATTRS):
        """Note: safe_schemes and safe_css have to remain the first
        parameters, for backward-compatibility purpose.
        """
        self.safe_tags = safe_tags
        # The set of tag names that are considered safe.
        self.safe_attrs = safe_attrs
        # The set of attribute names that are considered safe.
        self.safe_css = safe_css
        # The set of CSS properties that are considered safe.
        self.uri_attrs = uri_attrs
        # The set of names of attributes that may contain URIs.
        self.safe_schemes = safe_schemes
        # The set of URI schemes that are considered safe.

    # IE6 <http://heideri.ch/jso/#80>
    _EXPRESSION_SEARCH = re.compile(
        u'[eE\uFF25\uFF45]'         # FULLWIDTH LATIN CAPITAL LETTER E
                                    # FULLWIDTH LATIN SMALL LETTER E
        u'[xX\uFF38\uFF58]'         # FULLWIDTH LATIN CAPITAL LETTER X
                                    # FULLWIDTH LATIN SMALL LETTER X
        u'[pP\uFF30\uFF50]'         # FULLWIDTH LATIN CAPITAL LETTER P
                                    # FULLWIDTH LATIN SMALL LETTER P
        u'[rR\u0280\uFF32\uFF52]'   # LATIN LETTER SMALL CAPITAL R
                                    # FULLWIDTH LATIN CAPITAL LETTER R
                                    # FULLWIDTH LATIN SMALL LETTER R
        u'[eE\uFF25\uFF45]'         # FULLWIDTH LATIN CAPITAL LETTER E
                                    # FULLWIDTH LATIN SMALL LETTER E
        u'[sS\uFF33\uFF53]{2}'      # FULLWIDTH LATIN CAPITAL LETTER S
                                    # FULLWIDTH LATIN SMALL LETTER S
        u'[iI\u026A\uFF29\uFF49]'   # LATIN LETTER SMALL CAPITAL I
                                    # FULLWIDTH LATIN CAPITAL LETTER I
                                    # FULLWIDTH LATIN SMALL LETTER I
        u'[oO\uFF2F\uFF4F]'         # FULLWIDTH LATIN CAPITAL LETTER O
                                    # FULLWIDTH LATIN SMALL LETTER O
        u'[nN\u0274\uFF2E\uFF4E]'   # LATIN LETTER SMALL CAPITAL N
                                    # FULLWIDTH LATIN CAPITAL LETTER N
                                    # FULLWIDTH LATIN SMALL LETTER N
    ).search

    # IE6 <http://openmya.hacker.jp/hasegawa/security/expression.txt>
    #     7) Particular bit of Unicode characters
    _URL_FINDITER = re.compile(
        u'[Uu][Rr\u0280][Ll\u029F]\s*\(([^)]+)').finditer

    def sanitize(self, html):
        """Transforms the incoming HTML by removing anything's that deemed
        unsafe.

        :param html: the input HTML
        :type: basestring
        :return: the sanitized content
        :rtype: Markup

        """
        transform = HTMLSanitization(self, StringIO())
        transform.feed(html)
        transform.close()
        return Markup(transform.out.getvalue())

    if genshi:
        def __call__(self, stream):
            """Apply the filter to the given stream.

            :deprecated: the ability to behave as a Genshi filter will be
                         removed in Trac 1.5.1.

            :param stream: the markup event stream to filter
            """
            waiting_for = None

            for kind, data, pos in stream:
                if kind is START:
                    if waiting_for:
                        continue
                    tag, attrs = data
                    if not self.is_safe_elem(tag, attrs):
                        waiting_for = tag
                        continue
                    new_attrs = self.sanitize_attrs(dict(attrs)).iteritems()
                    yield kind, (tag, Attrs(new_attrs)), pos

                elif kind is END:
                    tag = data
                    if waiting_for:
                        if waiting_for == tag:
                            waiting_for = None
                    else:
                        yield kind, data, pos

                elif kind is not COMMENT:
                    if not waiting_for:
                        yield kind, data, pos

    def is_safe_css(self, prop, value):
        """Determine whether the given css property declaration is to be
        considered safe for inclusion in the output.

        """
        if prop not in self.safe_css:
            return False
        # Position can be used for phishing, 'static' excepted
        if prop == 'position':
            return value.lower() == 'static'
        # Negative margins can be used for phishing
        if prop.startswith('margin'):
            return '-' not in value
        return True

    def is_safe_elem(self, tag, attrs):
        """Determine whether the given element should be considered safe for
        inclusion in the output.

        :param tag: the tag name of the element
        :type tag: QName or basestring
        :param attrs: the element attributes
        :type attrs: Attrs or list
        :return: whether the element should be considered safe
        :rtype: bool

        """
        if tag not in self.safe_tags:
            return False
        if hasattr(tag, 'localname'): # in Genshi QName
            tag = tag.localname
        if tag == 'input':
            # TODO (1.5.1) no more Attrs
            if Attrs and isinstance(attrs, Attrs):
                input_type = attrs.get('type', '').lower()
                if input_type == 'password':
                    return False
            else:
                if ('type', 'password') in attrs:
                    return False
        return True

    def is_safe_uri(self, uri):
        """Determine whether the given URI is to be considered safe for
        inclusion in the output.

        The default implementation checks whether the scheme of the URI is in
        the set of allowed URIs (`safe_schemes`).

        >>> sanitizer = TracHTMLSanitizer()
        >>> sanitizer.is_safe_uri('http://example.org/')
        True
        >>> sanitizer.is_safe_uri('javascript:alert(document.cookie)')
        False

        :param uri: the URI to check
        :return: `True` if the URI can be considered safe, `False` otherwise
        :rtype: `bool`

        """
        if '#' in uri:
            uri = uri.split('#', 1)[0] # Strip out the fragment identifier
        if ':' not in uri:
            return True # This is a relative URI
        chars = [char for char in uri.split(':', 1)[0] if char.isalnum()]
        return ''.join(chars).lower() in self.safe_schemes

    def sanitize_attrs(self, attrs):
        """Remove potentially dangerous attributes and sanitize the style
        attribute .

        :type attrs: dict corresponding to tag attributes
        :return: a dict containing only safe or sanitized attributes
        :rtype: dict

        """
        new_attrs = {}
        for attr, value in attrs.iteritems():
            value = stripentities(value) if value is not None else attr
            if attr not in self.safe_attrs:
                continue
            elif attr in self.uri_attrs:
                # Don't allow URI schemes such as "javascript:"
                if not self.is_safe_uri(value):
                    continue
            elif attr == 'style':
                # Remove dangerous CSS declarations from inline styles
                decls = self.sanitize_css(value)
                if not decls:
                    continue
                value = '; '.join(decls)
            new_attrs[attr] = value
        return new_attrs

    def sanitize_css(self, text):
        """Remove potentially dangerous property declarations from CSS code.

        In particular, properties using the CSS ``url()`` function
        with a scheme that is not considered safe are removed:

        >>> sanitizer = TracHTMLSanitizer()
        >>> sanitizer.sanitize_css(u'''
        ...   background: url(javascript:alert("foo"));
        ...   color: #000;
        ... ''')
        [u'color: #000']

        Also, the proprietary Internet Explorer function
        ``expression()`` is always stripped:

        >>> sanitizer.sanitize_css(u'''
        ...   background: #fff;
        ...   color: #000;
        ...   width: e/**/xpression(alert("F"));
        ... ''')
        [u'background: #fff', u'color: #000', u'width: e xpression(alert("F"))']

        :param text: the CSS text; this is expected to be `unicode` and to not
                     contain any character or numeric references
        :return: a list of declarations that are considered safe
        :rtype: `list`

        """
        decls = []
        text = self._strip_css_comments(self._replace_unicode_escapes(text))
        for decl in filter(None, text.split(';')):
            decl = decl.strip()
            if not decl:
                continue
            try:
                prop, value = decl.split(':', 1)
            except ValueError:
                continue
            if not self.is_safe_css(prop.strip().lower(), value.strip()):
                continue
            if not self._EXPRESSION_SEARCH(decl) and \
                    all(self._is_safe_origin(match.group(1))
                            for match in self._URL_FINDITER(decl)):
                decls.append(decl.strip())
        return decls

<<<<<<< HEAD
=======
    def __call__(self, stream):
        """Remove input type="password" elements from the stream
        """
        suppress = False
        for kind, data, pos in super(TracHTMLSanitizer, self).__call__(stream):
            if kind is START:
                tag, attrs = data
                if (tag == 'input' and
                    attrs.get('type', '').lower() == 'password'):
                    suppress = True
                else:
                    if tag == 'img' and \
                            not self._is_safe_origin(attrs.get('src', '')):
                        attrs |= [(QName('crossorigin'), 'anonymous')]
                        data = (tag, attrs)
                    yield kind, data, pos
            elif kind is END:
                if not suppress:
                    yield kind, data, pos
                suppress = False
            else:
                yield kind, data, pos

    def is_safe_css(self, prop, value):
        """Determine whether the given css property declaration is to be
        considered safe for inclusion in the output.
        """
        if prop not in self.safe_css:
            return False
        # Position can be used for phishing, 'static' excepted
        if prop == 'position':
            return value.lower() == 'static'
        # Negative margins can be used for phishing
        if prop.startswith('margin'):
            return '-' not in value
        return True

>>>>>>> 1e3f7a29
    _NORMALIZE_NEWLINES = re.compile(r'\r\n').sub
    _UNICODE_ESCAPE = re.compile(
        r"""\\([0-9a-fA-F]{1,6})\s?|\\([^\r\n\f0-9a-fA-F'"{};:()#*])""",
        re.UNICODE).sub

    def _is_safe_origin(self, uri):
        if not self.is_safe_uri(uri):
            return False
        if uri.startswith('data:'):
            return True
        if ':' in uri or uri.startswith('//'):
            return False
        return True  # relative-URI

    def _replace_unicode_escapes(self, text):
        def _repl(match):
            t = match.group(1)
            if t:
                code = int(t, 16)
                chr = unichr(code)
                if code <= 0x1f:
                    # replace space character because IE ignores control
                    # characters
                    chr = ' '
                elif chr == '\\':
                    chr = r'\\'
                return chr
            t = match.group(2)
            if t == '\\':
                return r'\\'
            else:
                return t
        return self._UNICODE_ESCAPE(_repl,
                                    self._NORMALIZE_NEWLINES('\n', text))

    _CSS_COMMENTS = re.compile(r'/\*.*?\*/').sub

    def _strip_css_comments(self, text):
        """Replace comments with space character instead of superclass which
        removes comments to avoid problems when nested comments.
        """
        return self._CSS_COMMENTS(' ', text)


class Deuglifier(object):
    """Help base class used for cleaning up HTML riddled with ``<FONT
    COLOR=...>`` tags and replace them with appropriate ``<span
    class="...">``.

    The subclass must define a `rules()` static method returning a
    list of regular expression fragments, each defining a capture
    group in which the name will be reused for the span's class. Two
    special group names, ``font`` and ``endfont`` are used to emit
    ``<span>`` and ``</span>``, respectively.

    """
    def __new__(cls):
        self = object.__new__(cls)
        if not hasattr(cls, '_compiled_rules'):
            cls._compiled_rules = re.compile('(?:%s)' % '|'.join(cls.rules()))
        self._compiled_rules = cls._compiled_rules
        return self

    def format(self, indata):
        return re.sub(self._compiled_rules, self.replace, indata)

    def replace(self, fullmatch):
        for mtype, match in fullmatch.groupdict().items():
            if match:
                if mtype == 'font':
                    return '<span>'
                elif mtype == 'endfont':
                    return '</span>'
                return '<span class="code-%s">' % mtype


class HTMLTransform(HTMLParser):
    """Convenience base class for writing HTMLParsers.

    The default implementation of the HTMLParser ``handle_*`` methods
    do nothing, while in our case we try to rewrite the incoming
    document unmodified.

    """

    def __init__(self, out):
        HTMLParser.__init__(self)
        self.out = out

    def handle_starttag(self, tag, attrs):
        self.out.write(self.get_starttag_text())

    def handle_startendtag(self, tag, attrs):
        self.out.write(self.get_starttag_text())

    def handle_charref(self, name):
        self.out.write('&#%s;' % name)

    def handle_entityref(self, name):
        self.out.write('&%s;' % name)

    def handle_comment(self, data):
        self.out.write('<!--%s-->' % data)

    def handle_decl(self, data):
        self.out.write('<!%s>' % data)

    def handle_pi(self, data):
        self.out.write('<?%s?>' % data)

    def handle_data(self, data):
        self.out.write(data)

    def handle_endtag(self, tag):
        self.out.write('</' + tag + '>')


class FormTokenInjector(HTMLTransform):
    """Identify and protect forms from CSRF attacks.

    This filter works by adding a input type=hidden field to POST
    forms.

    """
    def __init__(self, form_token, out):
        HTMLTransform.__init__(self, out)
        self.token = form_token

    def handle_starttag(self, tag, attrs):
        HTMLTransform.handle_starttag(self, tag, attrs)
        if tag.lower() == 'form':
            for name, value in attrs:
                if name == 'method' and value.lower() == 'post':
                    self.out.write('<input type="hidden" name="__FORM_TOKEN"'
                                   ' value="%s"/>' % self.token)
                    break

class HTMLSanitization(HTMLTransform):
    """Sanitize parsed HTML using TracHTMLSanitizer."""

    def __init__(self, sanitizer, out):
        HTMLTransform.__init__(self, out)
        self.sanitizer = sanitizer
        self.waiting_for = None

    def _handle_start(self, tag, attrs, startend):
        if self.waiting_for:
           return
        if not self.sanitizer.is_safe_elem(tag, attrs):
            self.waiting_for = tag
            return

        new_attrs = self.sanitizer.sanitize_attrs(dict(attrs))
        html_attrs = ' '.join(
            '%s="%s"' % (name, escape(value))
            for name, value in new_attrs.iteritems()
        )
        self.out.write('<%s%s%s>' %
                       (tag, html_attrs and ' ' + html_attrs, startend))

    def handle_starttag(self, tag, attrs):
        if not self.waiting_for:
            self._handle_start(tag, attrs, '')

    def handle_startendtag(self, tag, attrs):
        if not self.waiting_for:
            self._handle_start(tag, attrs, '/')

    def handle_charref(self, name):
        if not self.waiting_for:
            self.out.write('&#%s;' % name)

    def handle_entityref(self, name):
        if not self.waiting_for:
            self.out.write('&%s;' % name)

    def handle_comment(self, data):
        pass

    def handle_decl(self, data):
        if not self.waiting_for:
            self.out.write('<!%s>' % data)

    def handle_pi(self, data):
        if not self.waiting_for:
            self.out.write('<?%s?>' % data.replace('?>', ''))

    def handle_data(self, data):
        if not self.waiting_for:
            self.out.write(data)

    def handle_endtag(self, tag):
        if self.waiting_for:
            if self.waiting_for == tag:
                self.waiting_for = None
        else:
            self.out.write('</' + tag + '>')


try:
    escape('', False)  # detect genshi:#439 on Genshi 0.6 with speedups
except TypeError:
    _escape = escape

    def escape(text, quotes=True):
        if text:
            return _escape(text, quotes=quotes)
        else:
            return Markup(u'')


def plaintext(text, keeplinebreaks=True):
    """Extract the text elements from (X)HTML content

    :param text: `unicode` or `Fragment`
    :param keeplinebreaks: optionally keep linebreaks

    """
    if isinstance(text, Fragment):
        text = text.as_text()
    else:
        text = stripentities(striptags(text))
    if not keeplinebreaks:
        text = text.replace(u'\n', u' ')
    return text


def find_element(frag, attr=None, cls=None, tag=None):
    """Return the first element in the fragment having the given
    attribute, class or tag, using a preorder depth-first search.

    """
    if isinstance(frag, Element):
        if attr is not None and attr in frag.attrib:
            return frag
        if cls is not None and cls in frag.attrib.get('class', '').split():
            return frag
        if tag is not None and tag == frag.tag:
            return frag
    if isinstance(frag, Fragment):
        for child in frag.children:
            elt = find_element(child, attr, cls, tag)
            if elt is not None:
                return elt

def to_fragment(input):
    """Convert input to a `Fragment` object."""

    while isinstance(input, Exception):
        input = input.args[0]
    if LazyProxy and isinstance(input, LazyProxy):
        input = input.value
    if isinstance(input, Fragment):
        return input
    return tag(to_unicode(input))


# Mappings for removal of control characters
_translate_nop = ''.join(chr(i) for i in xrange(256))
_invalid_control_chars = ''.join(chr(i) for i in xrange(32)
                                 if i not in [0x09, 0x0a, 0x0d])

def valid_html_bytes(bytes):
    return bytes.translate(_translate_nop, _invalid_control_chars)

if genshi:
    def expand_markup(stream, ctxt=None):
        """A Genshi stream filter for expanding `genshi.Markup` events.

        :deprecated: will be removed in Trac 1.5.1.

        Note: Expansion may not be possible if the fragment is badly
        formed, or partial.

        """
        for event in stream:
            if isinstance(event[1], Markup):
                try:
                    for subevent in HTML(event[1]):
                        yield subevent
                except ParseError:
                    yield event
            else:
                yield event<|MERGE_RESOLUTION|>--- conflicted
+++ resolved
@@ -23,7 +23,6 @@
 import htmlentitydefs as entities
 import re
 
-<<<<<<< HEAD
 from markupsafe import Markup, escape as escape_quotes
 
 """Utilities for producing HTML content.
@@ -50,13 +49,6 @@
     genshi = stream_to_unicode = None
     HTML = COMMENT = START = END = TEXT = Attrs = ParseError = Stream = None
 
-=======
-from genshi import Markup, HTML, escape, unescape
-from genshi.core import END, QName, START, stripentities, striptags
-from genshi.builder import Element, ElementFactory, Fragment, tag
-from genshi.filters.html import HTMLSanitizer
-from genshi.input import ParseError
->>>>>>> 1e3f7a29
 try:
     from babel.support import LazyProxy
 except ImportError:
@@ -823,46 +815,6 @@
                 decls.append(decl.strip())
         return decls
 
-<<<<<<< HEAD
-=======
-    def __call__(self, stream):
-        """Remove input type="password" elements from the stream
-        """
-        suppress = False
-        for kind, data, pos in super(TracHTMLSanitizer, self).__call__(stream):
-            if kind is START:
-                tag, attrs = data
-                if (tag == 'input' and
-                    attrs.get('type', '').lower() == 'password'):
-                    suppress = True
-                else:
-                    if tag == 'img' and \
-                            not self._is_safe_origin(attrs.get('src', '')):
-                        attrs |= [(QName('crossorigin'), 'anonymous')]
-                        data = (tag, attrs)
-                    yield kind, data, pos
-            elif kind is END:
-                if not suppress:
-                    yield kind, data, pos
-                suppress = False
-            else:
-                yield kind, data, pos
-
-    def is_safe_css(self, prop, value):
-        """Determine whether the given css property declaration is to be
-        considered safe for inclusion in the output.
-        """
-        if prop not in self.safe_css:
-            return False
-        # Position can be used for phishing, 'static' excepted
-        if prop == 'position':
-            return value.lower() == 'static'
-        # Negative margins can be used for phishing
-        if prop.startswith('margin'):
-            return '-' not in value
-        return True
-
->>>>>>> 1e3f7a29
     _NORMALIZE_NEWLINES = re.compile(r'\r\n').sub
     _UNICODE_ESCAPE = re.compile(
         r"""\\([0-9a-fA-F]{1,6})\s?|\\([^\r\n\f0-9a-fA-F'"{};:()#*])""",
@@ -1016,6 +968,11 @@
             return
 
         new_attrs = self.sanitizer.sanitize_attrs(dict(attrs))
+        if tag == 'img':
+            src = new_attrs.get('src')
+            if src and (':' in src and not src.startswith('data:') or
+                        src.startswith('//')):
+                new_attrs['crossorigin'] = 'anonymous'
         html_attrs = ' '.join(
             '%s="%s"' % (name, escape(value))
             for name, value in new_attrs.iteritems()
