# -*- coding: utf-8 -*-
#
# Copyright (C) 2003-2009 Edgewall Software
# Copyright (C) 2003-2006 Jonas Borgström <jonas@edgewall.com>
# Copyright (C) 2006 Matthew Good <trac@matt-good.net>
# Copyright (C) 2005-2006 Christian Boos <cboos@neuf.fr>
# All rights reserved.
#
# This software is licensed as described in the file COPYING, which
# you should have received as part of this distribution. The terms
# are also available at http://trac.edgewall.org/wiki/TracLicense.
#
# This software consists of voluntary contributions made by many
# individuals. For the exact contribution history, see the revision
# history and logs, available at http://trac.edgewall.org/log/.
#
# Author: Jonas Borgström <jonas@edgewall.com>
#         Matthew Good <trac@matt-good.net>

from __future__ import with_statement

import errno
import inspect
from itertools import izip, tee
import locale
import os.path
from pkg_resources import find_distributions
import random
import re
import shutil
import sys
import tempfile
import time
from urllib import quote, unquote, urlencode

from .compat import any, md5, sha1, sorted
from .text import to_unicode

# -- req, session and web utils

def get_reporter_id(req, arg_name=None):
    """Get most informative "reporter" identity out of a request.
    
    That's the `Request`'s authname if not 'anonymous', or a `Request`
    argument, or the session name and e-mail, or only the name or only
    the e-mail, or 'anonymous' as last resort.

    :param req: a `trac.web.api.Request`
    :param arg_name: if given, a `Request` argument which may contain 
      the id for non-authentified users
    """
    if req.authname != 'anonymous':
        return req.authname
    if arg_name:
        r = req.args.get(arg_name)
        if r:
            return r
    name = req.session.get('name', None)
    email = req.session.get('email', None)
    if name and email:
        return '%s <%s>' % (name, email)
    return name or email or req.authname # == 'anonymous'

def content_disposition(type, filename=None):
    """Generate a properly escaped Content-Disposition header"""
    if filename is not None:
        if isinstance(filename, unicode):
            filename = filename.encode('utf-8')
        type += '; filename=' + quote(filename, safe='')
    return type


# -- os utilities

if os.name == 'nt':
    from getpass import getuser
else:
    import pwd
    def getuser():
        """Retrieve the identity of the process owner"""
        try:
            return pwd.getpwuid(os.geteuid())[0]
        except KeyError:
            return 'unknown'

try:
    WindowsError = WindowsError
except NameError:
    class WindowsError(OSError):
        """Dummy exception replacing WindowsError on non-Windows platforms"""


can_rename_open_file = False
if os.name == 'nt':
    _rename = lambda src, dst: False
    _rename_atomic = lambda src, dst: False
    
    try:
        import ctypes
        MOVEFILE_REPLACE_EXISTING = 0x1
        MOVEFILE_WRITE_THROUGH = 0x8
        MoveFileEx = ctypes.windll.kernel32.MoveFileExW
        
        def _rename(src, dst):
            if not isinstance(src, unicode):
                src = unicode(src, sys.getfilesystemencoding())
            if not isinstance(dst, unicode):
                dst = unicode(dst, sys.getfilesystemencoding())
            if _rename_atomic(src, dst):
                return True
            return MoveFileEx(src, dst, MOVEFILE_REPLACE_EXISTING
                                        | MOVEFILE_WRITE_THROUGH)
        
        CreateTransaction = ctypes.windll.ktmw32.CreateTransaction
        CommitTransaction = ctypes.windll.ktmw32.CommitTransaction
        MoveFileTransacted = ctypes.windll.kernel32.MoveFileTransactedW
        CloseHandle = ctypes.windll.kernel32.CloseHandle
        can_rename_open_file = True
        
        def _rename_atomic(src, dst):
            ta = CreateTransaction(None, 0, 0, 0, 0, 10000, 'Trac rename')
            if ta == -1:
                return False
            try:
                return (MoveFileTransacted(src, dst, None, None,
                                           MOVEFILE_REPLACE_EXISTING
                                           | MOVEFILE_WRITE_THROUGH, ta)
                        and CommitTransaction(ta))
            finally:
                CloseHandle(ta)
    except Exception:
        pass
    
    def rename(src, dst):
        # Try atomic or pseudo-atomic rename
        if _rename(src, dst):
            return
        # Fall back to "move away and replace"
        try:
            os.rename(src, dst)
        except OSError, e:
            if e.errno != errno.EEXIST:
                raise
            old = "%s-%08x" % (dst, random.randint(0, sys.maxint))
            os.rename(dst, old)
            os.rename(src, dst)
            try:
                os.unlink(old)
            except Exception:
                pass
else:
    rename = os.rename
    can_rename_open_file = True


class AtomicFile(object):
    """A file that appears atomically with its full content.
    
    This file-like object writes to a temporary file in the same directory
    as the final file. If the file is committed, the temporary file is renamed
    atomically (on Unix, at least) to its final name. If it is rolled back,
    the temporary file is removed.
    """
    def __init__(self, path, mode='w', bufsize=-1):
        self._file = None
        self._path = path
        (dir, name) = os.path.split(path)
        (fd, self._temp) = tempfile.mkstemp(prefix=name + '-', dir=dir)
        self._file = os.fdopen(fd, mode, bufsize)
        
        # Try to preserve permissions and group ownership, but failure
        # should not be fatal
        try:
            st = os.stat(path)
            if hasattr(os, 'chmod'):
                os.chmod(self._temp, st.st_mode)
            if hasattr(os, 'chflags') and hasattr(st, 'st_flags'):
                os.chflags(self._temp, st.st_flags)
            if hasattr(os, 'chown'):
                os.chown(self._temp, -1, st.st_gid)
        except OSError:
            pass
    
    def __getattr__(self, name):
        return getattr(self._file, name)

    def commit(self):
        if self._file is None:
            return
        try:
            f, self._file = self._file, None
            f.close()
            rename(self._temp, self._path)
        except Exception:
            os.unlink(self._temp)
            raise
    
    def rollback(self):
        if self._file is None:
            return
        try:
            f, self._file = self._file, None
            f.close()
        finally:
            try:
                os.unlink(self._temp)
            except Exception:
                pass
            
    close = commit
    __del__ = rollback

    def __enter__(self):
        return self

    def __exit__(self, exc_type, exc_value, traceback):
        self.close()

    closed = property(lambda self: self._file is None or self._file.closed)


def read_file(path, mode='r'):
    """Read a file and return its content."""
    with open(path, mode) as f:
        return f.read()


def create_file(path, data='', mode='w'):
    """Create a new file with the given data."""
    with open(path, mode) as f:
        if data:
            f.write(data)


def create_unique_file(path):
    """Create a new file. An index is added if the path exists"""
    parts = os.path.splitext(path)
    idx = 1
    while 1:
        try:
            flags = os.O_CREAT + os.O_WRONLY + os.O_EXCL
            if hasattr(os, 'O_BINARY'):
                flags += os.O_BINARY
            return path, os.fdopen(os.open(path, flags, 0666), 'w')
        except OSError, e:
            if e.errno != errno.EEXIST:
                raise
            idx += 1
            # A sanity check
            if idx > 100:
                raise Exception('Failed to create unique name: ' + path)
            path = '%s.%d%s' % (parts[0], idx, parts[1])


class NaivePopen:
    """This is a deadlock-safe version of popen that returns an object with
    errorlevel, out (a string) and err (a string).

    The optional `input`, which must be a `str` object, is first written
    to a temporary file from which the process will read.
    
    (`capturestderr` may not work under Windows 9x.)

    Example::

      print Popen3('grep spam','\\n\\nhere spam\\n\\n').out
    """
    def __init__(self, command, input=None, capturestderr=None):
        outfile = tempfile.mktemp()
        command = '( %s ) > %s' % (command, outfile)
        if input is not None:
            infile = tempfile.mktemp()
            tmp = open(infile, 'w')
            tmp.write(input)
            tmp.close()
            command = command + ' <' + infile
        if capturestderr:
            errfile = tempfile.mktemp()
            command = command + ' 2>' + errfile
        try:
            self.err = None
            self.errorlevel = os.system(command) >> 8
            outfd = file(outfile, 'r')
            self.out = outfd.read()
            outfd.close()
            if capturestderr:
                errfd = file(errfile,'r')
                self.err = errfd.read()
                errfd.close()
        finally:
            if os.path.isfile(outfile):
                os.remove(outfile)
            if input and os.path.isfile(infile):
                os.remove(infile)
            if capturestderr and os.path.isfile(errfile):
                os.remove(errfile)


def makedirs(path, overwrite=False):
    """Create as many directories as necessary to make `path` exist.

    If `overwrite` is `True`, don't raise an exception in case `path`
    already exists.
    """
    if overwrite and os.path.exists(path):
        return
    os.makedirs(path)


def copytree(src, dst, symlinks=False, skip=[], overwrite=False):
    """Recursively copy a directory tree using copy2() (from shutil.copytree.)

    Added a `skip` parameter consisting of absolute paths
    which we don't want to copy.
    """
    def str_path(path):
        if isinstance(path, unicode):
            path = path.encode(sys.getfilesystemencoding() or
                               locale.getpreferredencoding())
        return path

    def remove_if_overwriting(path):
        if overwrite and os.path.exists(path):
            os.unlink(path)

    skip = [str_path(f) for f in skip]
    def copytree_rec(src, dst):
        names = os.listdir(src)
        makedirs(dst, overwrite=overwrite)
        errors = []
        for name in names:
            srcname = os.path.join(src, name)
            if srcname in skip:
                continue
            dstname = os.path.join(dst, name)
            try:
                if symlinks and os.path.islink(srcname):
                    remove_if_overwriting(dstname)
                    linkto = os.readlink(srcname)
                    os.symlink(linkto, dstname)
                elif os.path.isdir(srcname):
                    copytree_rec(srcname, dstname)
                else:
                    remove_if_overwriting(dstname)
                    shutil.copy2(srcname, dstname)
                # XXX What about devices, sockets etc.?
            except (IOError, OSError), why:
                errors.append((srcname, dstname, str(why)))
            # catch the Error from the recursive copytree so that we can
            # continue with other files
            except shutil.Error, err:
                errors.extend(err.args[0])
        try:
            shutil.copystat(src, dst)
        except WindowsError, why:
            pass # Ignore errors due to limited Windows copystat support
        except OSError, why:
            errors.append((src, dst, str(why)))
        if errors:
            raise shutil.Error(errors)
    copytree_rec(str_path(src), str_path(dst))


def is_path_below(path, parent):
    """Return True iff `path` is equal to parent or is located below `parent`
    at any level.
    """
    path = os.path.abspath(path)
    parent = os.path.abspath(parent)
    return path == parent or path.startswith(parent + os.sep)


class file_or_std(object):
    """Context manager for opening a file or using a standard stream
    
    If `filename` is non-empty, open the file and close it when exiting the
    block. Otherwise, use `sys.stdin` if opening for reading, or `sys.stdout`
    if opening for writing or appending."""
    
    file = None
    
    def __init__(self, filename, mode='r', bufsize=-1):
        self.filename = filename
        self.mode = mode
        self.bufsize = bufsize

    def __enter__(self):
        if not self.filename:
            return sys.stdin if 'r' in self.mode else sys.stdout
        self.file = open(self.filename, self.mode, self.bufsize)
        return self.file

    def __exit__(self, et, ev, tb):
        if self.file is not None:
            self.file.close()

        
# -- sys utils

def arity(f):
    """Return the number of arguments expected by the given function, unbound
    or bound method.
    """
    return f.func_code.co_argcount - bool(getattr(f, 'im_self', False))


def get_last_traceback():
    """Retrieve the last traceback as an `unicode` string."""
    import traceback
    from StringIO import StringIO
    tb = StringIO()
    traceback.print_exc(file=tb)
    return to_unicode(tb.getvalue())


_egg_path_re = re.compile(r'build/bdist\.[^/]+/egg/(.*)')

def get_lines_from_file(filename, lineno, context=0, globals=None):
    """Return `content` number of lines before and after the specified
    `lineno` from the (source code) file identified by `filename`.
    
    Returns a `(lines_before, line, lines_after)` tuple.
    """
    # The linecache module can load source code from eggs since Python 2.6.
    # Prior versions return lines from the wrong file, so we try locating
    # the file in eggs manually first.
    lines = []
    match = _egg_path_re.match(filename)
    if match:
        import zipfile
        for path in sys.path:
            try:
                zip = zipfile.ZipFile(path, 'r')
                try:
                    lines = zip.read(match.group(1)).splitlines()
                    break
                finally:
                    zip.close()
            except Exception:
                pass

    if not lines:
        import linecache
        linecache.checkcache(filename)
        lines = linecache.getlines(filename, globals)

    if not 0 <= lineno < len(lines):
        return (), None, ()
    lbound = max(0, lineno - context)
    ubound = lineno + 1 + context

    charset = None
    rep = re.compile('coding[=:]\s*([-\w.]+)')
    for linestr in lines[:2]:
        match = rep.search(linestr)
        if match:
            charset = match.group(1)
            break

    before = [to_unicode(l.rstrip('\n'), charset)
                 for l in lines[lbound:lineno]]
    line = to_unicode(lines[lineno].rstrip('\n'), charset)
    after = [to_unicode(l.rstrip('\n'), charset) \
                 for l in lines[lineno + 1:ubound]]

    return before, line, after


def get_frame_info(tb):
    """Return frame information for a traceback."""
    frames = []
    while tb:
        tb_hide = tb.tb_frame.f_locals.get('__traceback_hide__')
        if tb_hide in ('before', 'before_and_this'):
            del frames[:]
            tb_hide = tb_hide[6:]
        if not tb_hide:
            filename = tb.tb_frame.f_code.co_filename
            filename = filename.replace('\\', '/')
            lineno = tb.tb_lineno - 1
            before, line, after = get_lines_from_file(filename, lineno, 5,
                                                      tb.tb_frame.f_globals)
            frames.append({'traceback': tb, 'filename': filename,
                           'lineno': lineno, 'line': line,
                           'lines_before': before, 'lines_after': after,
                           'function': tb.tb_frame.f_code.co_name,
                           'vars': tb.tb_frame.f_locals})
        tb = tb.tb_next
    return frames


def safe__import__(module_name):
    """
    Safe imports: rollback after a failed import.
    
    Initially inspired from the RollbackImporter in PyUnit,
    but it's now much simpler and works better for our needs.
    
    See http://pyunit.sourceforge.net/notes/reloading.html
    """
    already_imported = sys.modules.copy()
    try:
        return __import__(module_name, globals(), locals(), [])
    except Exception, e:
        for modname in sys.modules.copy():
            if not already_imported.has_key(modname):
                del(sys.modules[modname])
        raise e


def get_doc(obj):
    """Return the docstring of an object as a tuple `(summary, description)`,
    where `summary` is the first paragraph and `description` is the remaining
    text.
    """
    doc = inspect.getdoc(obj)
    if not doc:
        return (None, None)
    doc = to_unicode(doc).split('\n\n', 1)
    summary = doc[0].replace('\n', ' ')
    description = doc[1] if len(doc) > 1 else None
    return (summary, description)

# -- setuptools utils

def get_module_path(module):
    """Return the base path the given module is imported from"""
    path = module.__file__
    module_name = module.__name__
    if path.endswith(('.pyc', '.pyo')):
        path = path[:-1]
    if os.path.basename(path) == '__init__.py':
        path = os.path.dirname(path)
    base_path = os.path.splitext(path)[0]
    while base_path.replace(os.sep, '.').endswith(module_name):
        base_path = os.path.dirname(base_path)
        module_name = '.'.join(module_name.split('.')[:-1])
        if not module_name:
            break
    return base_path

def get_sources(path):
    """Return a dictionary mapping Python module source paths to the
    distributions that contain them.
    """
    sources = {}
    for dist in find_distributions(path, only=True):
        try:
            toplevels = dist.get_metadata('top_level.txt').splitlines()
            toplevels = [each + '/' for each in toplevels]
            files = dist.get_metadata('SOURCES.txt').splitlines()
            sources.update((src, dist) for src in files
                           if any(src.startswith(toplevel)
                                  for toplevel in toplevels))
        except (KeyError, IOError):
            pass    # Metadata not found
    return sources

def get_pkginfo(dist):
    """Get a dictionary containing package information for a package

    `dist` can be either a Distribution instance or, as a shortcut,
    directly the module instance, if one can safely infer a Distribution
    instance from it.
    
    Always returns a dictionary but it will be empty if no Distribution
    instance can be created for the given module.
    """
    import types
    if isinstance(dist, types.ModuleType):
        module = dist
        module_path = get_module_path(module)
        for dist in find_distributions(module_path, only=True):
            if os.path.isfile(module_path) or \
                   dist.key == module.__name__.lower():
                break
        else:
            return {}
    import email
    attrs = ('author', 'author-email', 'license', 'home-page', 'summary',
             'description', 'version')
    info = {}
    def normalize(attr):
        return attr.lower().replace('-', '_')
    try:
        pkginfo = email.message_from_string(dist.get_metadata('PKG-INFO'))
        for attr in [key for key in attrs if key in pkginfo]:
            info[normalize(attr)] = pkginfo[attr]
    except IOError, e:
        err = 'Failed to read PKG-INFO file for %s: %s' % (dist, e)
        for attr in attrs:
            info[normalize(attr)] = err
    except email.Errors.MessageError, e:
        err = 'Failed to parse PKG-INFO file for %s: %s' % (dist, e)
        for attr in attrs:
            info[normalize(attr)] = err
    return info

# -- crypto utils

try:
    os.urandom(16)
    urandom = os.urandom

<<<<<<< HEAD
def hex_entropy(digits=32):
    """Generate `digits` number of hex digits of entropy (at most 40)."""
    return sha1(str(_entropy.random())).hexdigest()[:digits]
=======
except NotImplementedError:
    _entropy = random.Random()
    
    def urandom(n):
        result = []
        hasher = sha1(str(os.getpid()) + str(time.time()))
        while len(result) * hasher.digest_size < n:
            hasher.update(str(_entropy.random()))
            result.append(hasher.digest())
        result = ''.join(result)
        return len(result) > n and result[:n] or result
>>>>>>> 79d4dbe0


def hex_entropy(bytes=32):
    result = ''.join('%.2x' % ord(v) for v in urandom((bytes + 1) // 2))
    return len(result) > bytes and result[:bytes] or result

# Original license for md5crypt:
# Based on FreeBSD src/lib/libcrypt/crypt.c 1.2
#
# "THE BEER-WARE LICENSE" (Revision 42):
# <phk@login.dknet.dk> wrote this file.  As long as you retain this notice you
# can do whatever you want with this stuff. If we meet some day, and you think
# this stuff is worth it, you can buy me a beer in return.   Poul-Henning Kamp
def md5crypt(password, salt, magic='$1$'):
    """Based on FreeBSD src/lib/libcrypt/crypt.c 1.2

    :param password: the plain text password to crypt
    :param salt: the raw salt
    :param magic: our magic string
    """
    # /* The password first, since that is what is most unknown */
    # /* Then our magic string */
    # /* Then the raw salt */
    m = md5(password + magic + salt)

    # /* Then just as many characters of the MD5(pw,salt,pw) */
    mixin = md5(password + salt + password).digest()
    for i in range(0, len(password)):
        m.update(mixin[i % 16])

    # /* Then something really weird... */
    # Also really broken, as far as I can tell.  -m
    i = len(password)
    while i:
        if i & 1:
            m.update('\x00')
        else:
            m.update(password[0])
        i >>= 1

    final = m.digest()

    # /* and now, just to make sure things don't run too fast */
    for i in range(1000):
        m2 = md5()
        if i & 1:
            m2.update(password)
        else:
            m2.update(final)

        if i % 3:
            m2.update(salt)

        if i % 7:
            m2.update(password)

        if i & 1:
            m2.update(final)
        else:
            m2.update(password)

        final = m2.digest()

    # This is the bit that uses to64() in the original code.

    itoa64 = './0123456789ABCDEFGHIJKLMNOPQRSTUVWXYZabcdefghijklmnopqrstuvwxyz'

    rearranged = ''
    for a, b, c in ((0, 6, 12), (1, 7, 13), (2, 8, 14), (3, 9, 15), (4, 10, 5)):
        v = ord(final[a]) << 16 | ord(final[b]) << 8 | ord(final[c])
        for i in range(4):
            rearranged += itoa64[v & 0x3f]
            v >>= 6

    v = ord(final[11])
    for i in range(2):
        rearranged += itoa64[v & 0x3f]
        v >>= 6

    return magic + salt + '$' + rearranged


# -- data structures

class Ranges(object):
    """Holds information about ranges parsed from a string

    :author: Tim Hatch
    
    >>> x = Ranges("1,2,9-15")
    >>> 1 in x
    True
    >>> 5 in x
    False
    >>> 10 in x
    True
    >>> 16 in x
    False
    >>> [i for i in range(20) if i in x]
    [1, 2, 9, 10, 11, 12, 13, 14, 15]
    
    Also supports iteration, which makes that last example a bit simpler:
    
    >>> list(x)
    [1, 2, 9, 10, 11, 12, 13, 14, 15]
    
    Note that it automatically reduces the list and short-circuits when the
    desired ranges are a relatively small portion of the entire set:
    
    >>> x = Ranges("99")
    >>> 1 in x # really fast
    False
    >>> x = Ranges("1, 2, 1-2, 2") # reduces this to 1-2
    >>> x.pairs
    [(1, 2)]
    >>> x = Ranges("1-9,2-4") # handle ranges that completely overlap
    >>> list(x)
    [1, 2, 3, 4, 5, 6, 7, 8, 9]

    The members 'a' and 'b' refer to the min and max value of the range, and
    are None if the range is empty:
    
    >>> x.a
    1
    >>> x.b
    9
    >>> e = Ranges()
    >>> e.a, e.b
    (None, None)

    Empty ranges are ok, and ranges can be constructed in pieces, if you
    so choose:
    
    >>> x = Ranges()
    >>> x.appendrange("1, 2, 3")
    >>> x.appendrange("5-9")
    >>> x.appendrange("2-3") # reduce'd away
    >>> list(x)
    [1, 2, 3, 5, 6, 7, 8, 9]

    Reversed ranges are ignored, unless the Ranges has the `reorder` property 
    set.

    >>> str(Ranges("20-10"))
    ''
    >>> str(Ranges("20-10", reorder=True))
    '10-20'

    """

    RE_STR = r"""\d+(?:[-:]\d+)?(?:,\d+(?:[-:]\d+)?)*"""
    
    def __init__(self, r=None, reorder=False):
        self.pairs = []
        self.a = self.b = None
        self.reorder = reorder
        self.appendrange(r)

    def appendrange(self, r):
        """Add ranges to the current one. 

        A range is specified as a string of the form "low-high", and 
        `r` can be a list of such strings, a string containing comma-separated
        ranges, or `None`.
        """
        if not r:
            return
        p = self.pairs
        if isinstance(r, basestring):
            r = r.split(',')
        for x in r:
            try:
                a, b = map(int, x.split('-', 1))
            except ValueError:
                a, b = int(x), int(x)
            if b >= a:
                p.append((a, b))
            elif self.reorder:
                p.append((b, a))
        self._reduce()

    def _reduce(self):
        """Come up with the minimal representation of the ranges"""
        p = self.pairs
        p.sort()
        i = 0
        while i + 1 < len(p):
            if p[i+1][0]-1 <= p[i][1]: # this item overlaps with the next
                # make the first include the second
                p[i] = (p[i][0], max(p[i][1], p[i+1][1])) 
                del p[i+1] # delete the second, after adjusting my endpoint
            else:
                i += 1
        if p:
            self.a = p[0][0] # min value
            self.b = p[-1][1] # max value
        else:
            self.a = self.b = None        

    def __iter__(self):
        """
        This is another way I came up with to do it.  Is it faster?
        
        from itertools import chain
        return chain(*[xrange(a, b+1) for a, b in self.pairs])
        """
        for a, b in self.pairs:
            for i in range(a, b+1):
                yield i

    def __contains__(self, x):
        """
        >>> 55 in Ranges()
        False
        """
        # short-circuit if outside the possible range
        if self.a is not None and self.a <= x <= self.b:
            for a, b in self.pairs:
                if a <= x <= b:
                    return True
                if b > x: # short-circuit if we've gone too far
                    break
        return False

    def __str__(self):
        """Provide a compact string representation of the range.
        
        >>> (str(Ranges("1,2,3,5")), str(Ranges()), str(Ranges('2')))
        ('1-3,5', '', '2')
        >>> str(Ranges('99-1')) # only nondecreasing ranges allowed
        ''
        """
        r = []
        for a, b in self.pairs:
            if a == b:
                r.append(str(a))
            else:
                r.append("%d-%d" % (a, b))
        return ",".join(r)

    def __len__(self):
        """The length of the entire span, ignoring holes.
        
        >>> (len(Ranges('99')), len(Ranges('1-2')), len(Ranges('')))
        (1, 2, 0)
        """
        if self.a is None or self.b is None:
            return 0
        # Result must fit an int
        return min(self.b - self.a + 1, sys.maxint)

    def __nonzero__(self):
        """Return True iff the range is not empty.
        
        >>> (bool(Ranges()), bool(Ranges('1-2')))
        (False, True)
        """
        return self.a is not None and self.b is not None

    def truncate(self, max):
        """Truncate the Ranges by setting a maximal allowed value.

        Note that this `max` can be a value in a gap, so the only guarantee 
        is that `self.b` will be lesser than or equal to `max`.

        >>> r = Ranges("10-20,25-45")
        >>> str(r.truncate(30))
        '10-20,25-30'

        >>> str(r.truncate(22))
        '10-20'

        >>> str(r.truncate(10))
        '10'
        """
        r = Ranges()
        r.a, r.b, r.reorder = self.a, self.b, self.reorder
        r.pairs = []
        for a, b in self.pairs:
            if a <= max:
                if b > max:
                    r.pairs.append((a, max))
                    r.b = max
                    break
                r.pairs.append((a, b))
            else:
                break
        return r


def to_ranges(revs):
    """Converts a list of revisions to a minimal set of ranges.
    
    >>> to_ranges([2, 12, 3, 6, 9, 1, 5, 11])
    '1-3,5-6,9,11-12'
    >>> to_ranges([])
    ''
    """
    ranges = []
    begin = end = None
    def store():
        if end == begin:
            ranges.append(str(begin))
        else:
            ranges.append('%d-%d' % (begin, end))
    for rev in sorted(revs):
        if begin is None:
            begin = end = rev
        elif rev == end + 1:
            end = rev
        else:
            store()
            begin = end = rev
    if begin is not None:
        store()
    return ','.join(ranges)

<<<<<<< HEAD

class lazy(object):
    """A lazily-evaluated attribute"""
    
    def __init__(self, fn):
        self.fn = fn
    
    def __get__(self, instance, owner):
        if instance is None:
            return self
        result = self.fn(instance)
        setattr(instance, self.fn.__name__, result)
        return result


# -- algorithmic utilities

DIGITS = re.compile(r'(\d+)')
def embedded_numbers(s):
    """Comparison function for natural order sorting based on
    http://aspn.activestate.com/ASPN/Cookbook/Python/Recipe/214202."""
    pieces = DIGITS.split(s)
    pieces[1::2] = map(int, pieces[1::2])
    return pieces
=======
def content_disposition(type=None, filename=None):
    """Generate a properly escaped Content-Disposition header."""
    type = type or ''
    if filename is not None:
        if isinstance(filename, unicode):
            filename = filename.encode('utf-8')
        if type:
            type += '; '
        type += 'filename=' + quote(filename, safe='')
    return type
>>>>>>> 79d4dbe0

def pairwise(iterable):
    """
    >>> list(pairwise([0, 1, 2, 3]))
    [(0, 1), (1, 2), (2, 3)]

    .. deprecated :: 0.11
       if this really needs to be used, rewrite it without izip
    """
    a, b = tee(iterable)
    try:
        b.next()
    except StopIteration:
        pass
    return izip(a, b)

def partition(iterable, order=None):
    """
    >>> partition([(1, "a"), (2, "b"), (3, "a")])
    {'a': [1, 3], 'b': [2]}
    >>> partition([(1, "a"), (2, "b"), (3, "a")], "ab")
    [[1, 3], [2]]
    """
    result = {}
    if order is not None:
        for key in order:
            result[key] = []
    for item, category in iterable:
        result.setdefault(category, []).append(item)
    if order is None:
        return result
    return [result[key] for key in order]

def as_int(s, default, min=None, max=None):
    """Convert s to an int and limit it to the given range, or return default
    if unsuccessful."""
    try:
        value = int(s)
    except (TypeError, ValueError):
        return default
    if min is not None and value < min:
        value = min
    if max is not None and value > max:
        value = max
    return value

def as_bool(value):
    """Convert the given value to a `bool`.
    
    If `value` is a string, return `True` for any of "yes", "true", "enabled",
    "on" or non-zero numbers, ignoring case. For non-string arguments, return
    the argument converted to a `bool`, or `False` if the conversion fails.
    """
    if isinstance(value, basestring):
        try:
            return bool(float(value))
        except ValueError:
            return value.strip().lower() in ('yes', 'true', 'enabled', 'on')
    try:
        return bool(value)
    except (TypeError, ValueError):
        return False

def pathjoin(*args):
    """Strip `/` from the arguments and join them with a single `/`."""
    return '/'.join(filter(None, (each.strip('/') for each in args if each)))


# Imports for backward compatibility (at bottom to avoid circular dependencies)
from trac.core import TracError
from trac.util.compat import reversed
from trac.util.html import escape, unescape, Markup, Deuglifier
from trac.util.text import CRLF, to_utf8, shorten_line, wrap, pretty_size
from trac.util.datefmt import pretty_timedelta, format_datetime, \
                              format_date, format_time, \
                              get_date_format_hint, \
                              get_datetime_format_hint, http_date, \
                              parse_date
<|MERGE_RESOLUTION|>--- conflicted
+++ resolved
@@ -61,12 +61,15 @@
         return '%s <%s>' % (name, email)
     return name or email or req.authname # == 'anonymous'
 
-def content_disposition(type, filename=None):
-    """Generate a properly escaped Content-Disposition header"""
+def content_disposition(type=None, filename=None):
+    """Generate a properly escaped Content-Disposition header."""
+    type = type or ''
     if filename is not None:
         if isinstance(filename, unicode):
             filename = filename.encode('utf-8')
-        type += '; filename=' + quote(filename, safe='')
+        if type:
+            type += '; '
+        type += 'filename=' + quote(filename, safe='')
     return type
 
 
@@ -602,11 +605,6 @@
     os.urandom(16)
     urandom = os.urandom
 
-<<<<<<< HEAD
-def hex_entropy(digits=32):
-    """Generate `digits` number of hex digits of entropy (at most 40)."""
-    return sha1(str(_entropy.random())).hexdigest()[:digits]
-=======
 except NotImplementedError:
     _entropy = random.Random()
     
@@ -618,12 +616,12 @@
             result.append(hasher.digest())
         result = ''.join(result)
         return len(result) > n and result[:n] or result
->>>>>>> 79d4dbe0
-
-
-def hex_entropy(bytes=32):
-    result = ''.join('%.2x' % ord(v) for v in urandom((bytes + 1) // 2))
-    return len(result) > bytes and result[:bytes] or result
+
+
+def hex_entropy(digits=32):
+    """Generate `digits` number of hex digits of entropy."""
+    result = ''.join('%.2x' % ord(v) for v in urandom((digits + 1) // 2))
+    return len(result) > digits and result[:digits] or result
 
 # Original license for md5crypt:
 # Based on FreeBSD src/lib/libcrypt/crypt.c 1.2
@@ -936,7 +934,6 @@
         store()
     return ','.join(ranges)
 
-<<<<<<< HEAD
 
 class lazy(object):
     """A lazily-evaluated attribute"""
@@ -961,18 +958,6 @@
     pieces = DIGITS.split(s)
     pieces[1::2] = map(int, pieces[1::2])
     return pieces
-=======
-def content_disposition(type=None, filename=None):
-    """Generate a properly escaped Content-Disposition header."""
-    type = type or ''
-    if filename is not None:
-        if isinstance(filename, unicode):
-            filename = filename.encode('utf-8')
-        if type:
-            type += '; '
-        type += 'filename=' + quote(filename, safe='')
-    return type
->>>>>>> 79d4dbe0
 
 def pairwise(iterable):
     """
