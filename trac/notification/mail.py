# -*- coding: utf-8 -*-
#
# Copyright (C) 2003-2014 Edgewall Software
# Copyright (C) 2003-2005 Daniel Lundin <daniel@edgewall.com>
# Copyright (C) 2005-2006 Emmanuel Blot <emmanuel.blot@free.fr>
# Copyright (C) 2008 Stephen Hansen
# Copyright (C) 2009 Robert Corsaro
# Copyright (C) 2010-2012 Steffen Hoffmann
# All rights reserved.
#
# This software is licensed as described in the file COPYING, which
# you should have received as part of this distribution. The terms
# are also available at http://trac.edgewall.org/wiki/TracLicense.
#
# This software consists of voluntary contributions made by many
# individuals. For the exact contribution history, see the revision
# history and logs, available at http://trac.edgewall.org/log/.

import hashlib
import os
import re
import smtplib
from email.charset import BASE64, QP, SHORTEST, Charset
from email.header import Header
from email.mime.multipart import MIMEMultipart
from email.mime.text import MIMEText
from email.utils import formatdate, parseaddr, getaddresses
from subprocess import Popen, PIPE

from trac.config import (BoolOption, ConfigurationError, IntOption, Option,
                         OrderedExtensionsOption)
from trac.core import Component, ExtensionPoint, TracError, implements
from trac.notification.api import (
    get_target_id, IEmailAddressResolver, IEmailDecorator, IEmailSender,
    INotificationDistributor, INotificationFormatter, INotificationSubscriber,
    NotificationSystem)
from trac.util import lazy
from trac.util.compat import close_fds
from trac.util.datefmt import time_now, to_utimestamp
from trac.util.html import tag
from trac.util.text import CRLF, exception_to_unicode, fix_eol, to_unicode
from trac.util.translation import _, tag_


__all__ = ['AlwaysEmailSubscriber', 'EMAIL_LOOKALIKE_PATTERN',
           'EmailDistributor', 'FromAuthorEmailDecorator', 'MAXHEADERLEN',
           'RecipientMatcher', 'SendmailEmailSender', 'SessionEmailResolver',
           'SmtpEmailSender', 'create_charset', 'create_header',
           'create_message_id', 'create_mime_multipart', 'create_mime_text',
           'get_from_author', 'set_header']


MAXHEADERLEN = 76
EMAIL_LOOKALIKE_PATTERN = (
        # the local part
        r"[a-zA-Z0-9.'+_-]+" '@'
        # the domain name part (RFC:1035)
        '(?:[a-zA-Z0-9_-]+\.)+' # labels (but also allow '_')
        '[a-zA-Z](?:[-a-zA-Z\d]*[a-zA-Z\d])?' # TLD
        )

_mime_encoding_re = re.compile(r'=\?[^?]+\?[bq]\?[^?]+\?=', re.IGNORECASE)

local_hostname = None


def create_charset(mime_encoding):
    """Create an appropriate email charset for the given encoding.

    Valid options are 'base64' for Base64 encoding, 'qp' for
    Quoted-Printable, and 'none' for no encoding, in which case mails will
    be sent as 7bit if the content is all ASCII, or 8bit otherwise.
    """
    charset = Charset()
    charset.input_charset = 'utf-8'
    charset.output_charset = 'utf-8'
    charset.input_codec = 'utf-8'
    charset.output_codec = 'utf-8'
    pref = mime_encoding.lower()
    if pref == 'base64':
        charset.header_encoding = BASE64
        charset.body_encoding = BASE64
    elif pref in ('qp', 'quoted-printable'):
        charset.header_encoding = QP
        charset.body_encoding = QP
    elif pref == 'none':
        charset.header_encoding = SHORTEST
        charset.body_encoding = None
    else:
        raise TracError(_("Invalid email encoding setting: %(mime_encoding)s",
                          mime_encoding=mime_encoding))
    return charset


def create_header(key, name, charset):
    """Create an appropriate email Header."""
    maxlength = MAXHEADERLEN-(len(key)+2)
    # Do not sent ridiculous short headers
    if maxlength < 10:
        raise TracError(_("Header length is too short"))
    # when it matches mime-encoding, encode as mime even if only
    # ascii characters
    if not _mime_encoding_re.search(name):
        try:
            tmp = name.encode('ascii')
            return Header(tmp, 'ascii', maxlinelen=maxlength)
        except UnicodeEncodeError:
            pass
    return Header(name.encode(charset.output_codec), charset,
                  maxlinelen=maxlength)


def set_header(message, key, value, charset):
    """Create and add or replace a header."""
    email = None
    if isinstance(value, (tuple, list)):
        value, email = value
    if not isinstance(value, basestring):
        value = to_unicode(value)
    header = create_header(key, value, charset)
    if email:
        header = str(header).replace('\\', r'\\') \
                            .replace('"', r'\"')
        header = '"%s" <%s>' % (header, email)
    if key in message:
        message.replace_header(key, header)
    else:
        message[key] = header


def create_mime_multipart(subtype):
    """Create an appropriate email `MIMEMultipart`."""
    msg = MIMEMultipart(subtype)
    del msg['Content-Transfer-Encoding']
    return msg


def create_mime_text(body, format, charset):
    """Create an appropriate email `MIMEText`."""
    if isinstance(body, unicode):
        body = body.encode('utf-8')
    msg = MIMEText(body, format)
    # Message class computes the wrong type from MIMEText constructor,
    # which does not take a Charset object as initializer. Reset the
    # encoding type to force a new, valid evaluation
    del msg['Content-Transfer-Encoding']
    msg.set_charset(charset)
    return msg


def create_message_id(env, targetid, from_email, time, more=None):
    """Generate a predictable, but sufficiently unique message ID."""
    items = [env.project_url.encode('utf-8'), targetid, to_utimestamp(time)]
    if more is not None:
        items.append(more.encode('ascii', 'ignore'))
    source = '.'.join(str(item) for item in items)
    hash_type = NotificationSystem(env).message_id_hash
    try:
        h = hashlib.new(hash_type)
    except:
        raise ConfigurationError(_("Unknown hash type '%(type)s'",
                                   type=hash_type))
    h.update(source)
    host = from_email[from_email.find('@') + 1:]
    return '<%03d.%s@%s>' % (len(source), h.hexdigest(), host)


def get_from_author(env, event):
    if event.author and env.config.getbool('notification',
                                           'smtp_from_author'):
        matcher = RecipientMatcher(env)
        from_ = matcher.match_from_author(event.author)
        if from_:
            return from_


class RecipientMatcher(object):

    nodomaddr_re = re.compile(r'[\w\d_\.\-]+')

    def __init__(self, env):
        self.env = env
        addrfmt = EMAIL_LOOKALIKE_PATTERN
        self.notify_sys = NotificationSystem(env)
        admit_domains = self.notify_sys.admit_domains_list
        if admit_domains:
            localfmt, domainfmt = addrfmt.split('@')
            domains = '|'.join(re.escape(x) for x in admit_domains)
            addrfmt = r'%s@(?:(?:%s)|%s)' % (localfmt, domainfmt, domains)
        self.shortaddr_re = re.compile(r'\s*(%s)\s*$' % addrfmt)
        self.longaddr_re = re.compile(r'^\s*(.*)\s+<\s*(%s)\s*>\s*$' % addrfmt)
        self.ignore_domains = set(x.lower()
                                  for x in self.notify_sys.ignore_domains_list)
        self.users = self.env.get_known_users(as_dict=True)

    @lazy
    def use_short_addr(self):
        return self.notify_sys.use_short_addr

    @lazy
    def smtp_default_domain(self):
        return self.notify_sys.smtp_default_domain

    def match_recipient(self, address):
        if not address:
            return None

        def is_email(address):
            pos = address.find('@')
            if pos == -1:
                return False
            if address[pos+1:].lower() in self.ignore_domains:
                return False
            return True

        if address == 'anonymous':
            return None
        sid = None
        auth = 0
        if address in self.users:
            sid = address
            auth = 1
            address = self.users[address][1]
            if not address:
                return sid, auth, None
        elif not is_email(address) and self.nodomaddr_re.match(address):
            if self.use_short_addr:
                return None, 0, address
            if self.smtp_default_domain:
                address = "%s@%s" % (address, self.smtp_default_domain)
            else:
                self.env.log.debug("Email address w/o domain: %s", address)
                return None

        mo = self.shortaddr_re.search(address)
        if mo:
            return sid, auth, mo.group(1)
        mo = self.longaddr_re.search(address)
        if mo:
            return sid, auth, mo.group(2)
        self.env.log.debug("Invalid email address: %s", address)
        return None

    def match_from_author(self, author):
        recipient = self.match_recipient(author)
        if not recipient:
            return None
        sid, authenticated, address = recipient
        if not address:
            return None
        from_name = None
        if sid and authenticated and sid in self.users:
            from_name = self.users[sid][0]
        if not from_name:
            mo = self.longaddr_re.search(author)
            if mo:
                from_name = mo.group(1)
        return (from_name, address) if from_name else address


class EmailDistributor(Component):
    """Distributes notification events as emails."""

    implements(INotificationDistributor)

    formatters = ExtensionPoint(INotificationFormatter)
    decorators = ExtensionPoint(IEmailDecorator)

    resolvers = OrderedExtensionsOption('notification',
        'email_address_resolvers', IEmailAddressResolver,
        'SessionEmailResolver',
        include_missing=False,
        doc="""Comma seperated list of email resolver components in the order
        they will be called.  If an email address is resolved, the remaining
        resolvers will not be called.
        """)

    def __init__(self):
        self._charset = create_charset(self.config.get('notification',
                                                       'mime_encoding'))

    # INotificationDistributor
    def transports(self):
        yield 'email'

    def distribute(self, transport, recipients, event):
        if transport != 'email':
            return
        if not self.config.getbool('notification', 'smtp_enabled'):
            self.log.debug("%s skipped because smtp_enabled set to false",
                           self.__class__.__name__)
            return

        formats = {}
        for f in self.formatters:
            for style, realm in f.get_supported_styles(transport):
                if realm == event.realm:
                    formats[style] = f
        if not formats:
            self.log.error("%s No formats found for %s %s",
                           self.__class__.__name__, transport, event.realm)
            return
        self.log.debug("%s has found the following formats capable of "
                       "handling '%s' of '%s': %s", self.__class__.__name__,
                       transport, event.realm, ', '.join(formats.keys()))

        notify_sys = NotificationSystem(self.env)
        always_cc = set(notify_sys.smtp_always_cc_list)
        use_public_cc = notify_sys.use_public_cc
        addresses = {}
        for sid, authed, addr, fmt in recipients:
            if fmt not in formats:
                self.log.debug("%s format %s not available for %s %s",
                               self.__class__.__name__, fmt, transport,
                               event.realm)
                continue

            if sid and not addr:
                for resolver in self.resolvers:
                    addr = resolver.get_address_for_session(sid, authed)
                    if addr:
                        status = 'authenticated' if authed else \
                                 'not authenticated'
                        self.log.debug("%s found the address '%s' for '%s "
                                       "(%s)' via %s",
                                       self.__class__.__name__, addr, sid,
                                       status, resolver.__class__.__name__)
                        break
            if addr:
                addresses.setdefault(fmt, set()).add(addr)
                if use_public_cc or sid and sid in always_cc:
                    always_cc.add(addr)
            else:
                status = 'authenticated' if authed else 'not authenticated'
                self.log.debug("%s was unable to find an address for: %s "
                               "(%s)", self.__class__.__name__, sid, status)

        outputs = {}
        failed = []
        for fmt, formatter in formats.iteritems():
            if fmt not in addresses and fmt != 'text/plain':
                continue
            try:
                outputs[fmt] = formatter.format(transport, fmt, event)
            except Exception as e:
<<<<<<< HEAD
                self.log.warning('EmailDistributor caught exception while '
                                 'formatting %s to %s for %s: %s%s',
                                 event.realm, fmt, transport,
                                 formatter.__class__,
                                 exception_to_unicode(e, traceback=True))
=======
                self.log.warn('%s caught exception while '
                              'formatting %s to %s for %s: %s%s',
                              self.__class__.__name__, event.realm, fmt,
                              transport, formatter.__class__,
                              exception_to_unicode(e, traceback=True))
>>>>>>> 74354ec3
                failed.append(fmt)

        # Fallback to text/plain when formatter is broken
        if failed and 'text/plain' in outputs:
            for fmt in failed:
                addresses.setdefault('text/plain', set()) \
                         .update(addresses.pop(fmt, ()))

        for fmt, addrs in addresses.iteritems():
            self.log.debug("%s is sending event as '%s' to: %s",
                           self.__class__.__name__, fmt, ', '.join(addrs))
            message = self._create_message(fmt, outputs)
            if message:
                addrs = set(addrs)
                cc_addrs = sorted(addrs & always_cc)
                bcc_addrs = sorted(addrs - always_cc)
                self._do_send(transport, event, message, cc_addrs, bcc_addrs)
            else:
<<<<<<< HEAD
                self.log.warning("EmailDistributor cannot send event '%s' as "
                                 "'%s': %s",
                                 event.realm, fmt, ', '.join(addrs))
=======
                self.log.warn("%s cannot send event '%s' as '%s': %s",
                              self.__class__.__name__, event.realm, fmt,
                              ', '.join(addrs))
>>>>>>> 74354ec3

    def _create_message(self, format, outputs):
        if format not in outputs:
            return None
        message = create_mime_multipart('related')
        maintype, subtype = format.split('/')
        preferred = create_mime_text(outputs[format], subtype, self._charset)
        if format != 'text/plain' and 'text/plain' in outputs:
            alternative = create_mime_multipart('alternative')
            alternative.attach(create_mime_text(outputs['text/plain'], 'plain',
                                                self._charset))
            alternative.attach(preferred)
            preferred = alternative
        message.attach(preferred)
        return message

    def _do_send(self, transport, event, message, cc_addrs, bcc_addrs):
        config = self.config['notification']
        smtp_from = config.get('smtp_from')
        smtp_from_name = config.get('smtp_from_name') or self.env.project_name
        smtp_reply_to = config.get('smtp_replyto')

        headers = dict()
        headers['X-Mailer'] = 'Trac %s, by Edgewall Software'\
                              % self.env.trac_version
        headers['X-Trac-Version'] = self.env.trac_version
        headers['X-Trac-Project'] = self.env.project_name
        headers['X-URL'] = self.env.project_url
        headers['X-Trac-Realm'] = event.realm
        headers['Precedence'] = 'bulk'
        headers['Auto-Submitted'] = 'auto-generated'
        if isinstance(event.target, (list, tuple)):
            targetid = ','.join(map(get_target_id, event.target))
        else:
            targetid = get_target_id(event.target)
        rootid = create_message_id(self.env, targetid, smtp_from, None,
                                   more=event.realm)
        if event.category == 'created':
            headers['Message-ID'] = rootid
        else:
            headers['Message-ID'] = create_message_id(self.env, targetid,
                                                      smtp_from, event.time,
                                                      more=event.realm)
            headers['In-Reply-To'] = rootid
            headers['References'] = rootid
        headers['Date'] = formatdate()
        headers['From'] = (smtp_from_name, smtp_from) \
                          if smtp_from_name else smtp_from
        headers['To'] = 'undisclosed-recipients: ;'
        if cc_addrs:
            headers['Cc'] = ', '.join(cc_addrs)
        if bcc_addrs:
            headers['Bcc'] = ', '.join(bcc_addrs)
        headers['Reply-To'] = smtp_reply_to

        for k, v in headers.iteritems():
            set_header(message, k, v, self._charset)
        for decorator in self.decorators:
            decorator.decorate_message(event, message, self._charset)

        from_name, from_addr = parseaddr(str(message['From']))
        to_addrs = set()
        for name in ('To', 'Cc', 'Bcc'):
            values = map(str, message.get_all(name, ()))
            to_addrs.update(addr for name, addr in getaddresses(values)
                                 if addr)
        del message['Bcc']
        NotificationSystem(self.env).send_email(from_addr, list(to_addrs),
                                                message.as_string())


class SmtpEmailSender(Component):
    """E-mail sender connecting to an SMTP server."""

    implements(IEmailSender)

    smtp_server = Option('notification', 'smtp_server', 'localhost',
        """SMTP server hostname to use for email notifications.""")

    smtp_port = IntOption('notification', 'smtp_port', 25,
        """SMTP server port to use for email notification.""")

    smtp_user = Option('notification', 'smtp_user', '',
        """Username for authenticating with SMTP server.""")

    smtp_password = Option('notification', 'smtp_password', '',
        """Password for authenticating with SMTP server.""")

    use_tls = BoolOption('notification', 'use_tls', 'false',
        """Use SSL/TLS to send notifications over SMTP.""")

    def send(self, from_addr, recipients, message):
        global local_hostname
        # Ensure the message complies with RFC2822: use CRLF line endings
        message = fix_eol(message, CRLF)

        self.log.info("Sending notification through SMTP at %s:%d to %s",
                      self.smtp_server, self.smtp_port, recipients)
        try:
            server = smtplib.SMTP(self.smtp_server, self.smtp_port,
                                  local_hostname)
            local_hostname = server.local_hostname
        except smtplib.socket.error as e:
            raise ConfigurationError(
                tag_("SMTP server connection error (%(error)s). Please "
                     "modify %(option1)s or %(option2)s in your "
                     "configuration.",
                     error=to_unicode(e),
                     option1=tag.code("[notification] smtp_server"),
                     option2=tag.code("[notification] smtp_port")))
        # server.set_debuglevel(True)
        if self.use_tls:
            server.ehlo()
            if 'starttls' not in server.esmtp_features:
                raise TracError(_("TLS enabled but server does not support"
                                  " TLS"))
            server.starttls()
            server.ehlo()
        if self.smtp_user:
            server.login(self.smtp_user.encode('utf-8'),
                         self.smtp_password.encode('utf-8'))
        start = time_now()
        server.sendmail(from_addr, recipients, message)
        t = time_now() - start
        if t > 5:
            self.log.warning("Slow mail submission (%.2f s), "
                             "check your mail setup", t)
        if self.use_tls:
            # avoid false failure detection when the server closes
            # the SMTP connection with TLS enabled
            import socket
            try:
                server.quit()
            except socket.sslerror:
                pass
        else:
            server.quit()


class SendmailEmailSender(Component):
    """E-mail sender using a locally-installed sendmail program."""

    implements(IEmailSender)

    sendmail_path = Option('notification', 'sendmail_path', 'sendmail',
        """Path to the sendmail executable.

        The sendmail program must accept the `-i` and `-f` options.
         (''since 0.12'')""")

    def send(self, from_addr, recipients, message):
        # Use native line endings in message
        message = fix_eol(message, os.linesep)

        self.log.info("Sending notification through sendmail at %s to %s",
                      self.sendmail_path, recipients)
        cmdline = [self.sendmail_path, '-i', '-f', from_addr] + recipients
        self.log.debug("Sendmail command line: %s", cmdline)
        try:
            child = Popen(cmdline, bufsize=-1, stdin=PIPE, stdout=PIPE,
                          stderr=PIPE, close_fds=close_fds)
        except OSError as e:
            raise ConfigurationError(
                tag_("Sendmail error (%(error)s). Please modify %(option)s "
                     "in your configuration.",
                     error=to_unicode(e),
                     option=tag.code("[notification] sendmail_path")))
        out, err = child.communicate(message)
        if child.returncode or err:
            raise Exception("Sendmail failed with (%s, %s), command: '%s'"
                            % (child.returncode, err.strip(), cmdline))


class SessionEmailResolver(Component):
    """Gets the email address from the user preferences / session."""

    implements(IEmailAddressResolver)

    def get_address_for_session(self, sid, authenticated):
        with self.env.db_query as db:
            cursor = db.cursor()
            cursor.execute("""
                SELECT value
                  FROM session_attribute
                 WHERE sid=%s
                   AND authenticated=%s
                   AND name=%s
            """, (sid, 1 if authenticated else 0, 'email'))
            result = cursor.fetchone()
            if result:
                return result[0]
            return None


class AlwaysEmailSubscriber(Component):
    """Implement a policy to -always- send an email to a certain address.

    Controlled via the smtp_always_cc and smtp_always_bcc option in the
    notification section of trac.ini.
    """

    implements(INotificationSubscriber)

    def matches(self, event):
        matcher = RecipientMatcher(self.env)
        klass = self.__class__.__name__
        format = 'text/plain'
        priority = 0
        for address in self._get_address_list():
            recipient = matcher.match_recipient(address)
            if recipient:
                sid, authenticated, address = recipient
                yield (klass, 'email', sid, authenticated, address, format,
                       priority, 'always')

    def description(self):
        return None  # not configurable

    def requires_authentication(self):
        return False

    def default_subscriptions(self):
        return ()

    def _get_address_list(self):
        section = self.config['notification']
        def getlist(name):
            return section.getlist(name, sep=(',', ' '), keep_empty=False)
        return set(getlist('smtp_always_cc')) | set(getlist('smtp_always_bcc'))


class FromAuthorEmailDecorator(Component):
    """Implement a policy to use the author of the event as the sender in
    notification emails.

    Controlled via the smtp_from_author option in the notification section
    of trac.ini.
    """

    implements(IEmailDecorator)

    def decorate_message(self, event, message, charset):
        from_ = get_from_author(self.env, event)
        if from_:
            set_header(message, 'From', from_, charset)<|MERGE_RESOLUTION|>--- conflicted
+++ resolved
@@ -343,19 +343,11 @@
             try:
                 outputs[fmt] = formatter.format(transport, fmt, event)
             except Exception as e:
-<<<<<<< HEAD
-                self.log.warning('EmailDistributor caught exception while '
+                self.log.warning('%s caught exception while '
                                  'formatting %s to %s for %s: %s%s',
-                                 event.realm, fmt, transport,
-                                 formatter.__class__,
+                                 self.__class__.__name__, event.realm, fmt,
+                                 transport, formatter.__class__,
                                  exception_to_unicode(e, traceback=True))
-=======
-                self.log.warn('%s caught exception while '
-                              'formatting %s to %s for %s: %s%s',
-                              self.__class__.__name__, event.realm, fmt,
-                              transport, formatter.__class__,
-                              exception_to_unicode(e, traceback=True))
->>>>>>> 74354ec3
                 failed.append(fmt)
 
         # Fallback to text/plain when formatter is broken
@@ -374,15 +366,9 @@
                 bcc_addrs = sorted(addrs - always_cc)
                 self._do_send(transport, event, message, cc_addrs, bcc_addrs)
             else:
-<<<<<<< HEAD
-                self.log.warning("EmailDistributor cannot send event '%s' as "
-                                 "'%s': %s",
-                                 event.realm, fmt, ', '.join(addrs))
-=======
-                self.log.warn("%s cannot send event '%s' as '%s': %s",
-                              self.__class__.__name__, event.realm, fmt,
-                              ', '.join(addrs))
->>>>>>> 74354ec3
+                self.log.warning("%s cannot send event '%s' as '%s': %s",
+                                 self.__class__.__name__, event.realm, fmt,
+                                 ', '.join(addrs))
 
     def _create_message(self, format, outputs):
         if format not in outputs:
