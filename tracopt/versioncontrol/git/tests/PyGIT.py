# -*- coding: utf-8 -*-
#
# Copyright (C) 2012-2013 Edgewall Software
# All rights reserved.
#
# This software is licensed as described in the file COPYING, which
# you should have received as part of this distribution. The terms
# are also available at http://trac.edgewall.org/wiki/TracLicense.
#
# This software consists of voluntary contributions made by many
# individuals. For the exact contribution history, see the revision
# history and logs, available at http://trac.edgewall.org/log/.

import os
import tempfile
import unittest
from datetime import datetime

<<<<<<< HEAD
from trac.test import EnvironmentStub, mkdtemp
from trac.tests.compat import rmtree
=======
import trac.tests.compat
from trac.test import EnvironmentStub, rmtree
>>>>>>> 1b0c5d62
from trac.util import create_file
from trac.versioncontrol.api import Changeset, DbRepositoryProvider, \
                                    RepositoryManager
from tracopt.versioncontrol.git.PyGIT import GitCore, GitError, Storage, \
                                             SizedDict, StorageFactory, \
                                             parse_commit
from tracopt.versioncontrol.git.tests.git_fs import GitCommandMixin


class GitTestCase(unittest.TestCase):

    def test_is_sha(self):
        self.assertFalse(GitCore.is_sha('123'))
        self.assertTrue(GitCore.is_sha('1a3f'))
        self.assertTrue(GitCore.is_sha('f' * 40))
        self.assertFalse(GitCore.is_sha('x' + 'f' * 39))
        self.assertFalse(GitCore.is_sha('f' * 41))

    def test_git_version(self):
        v = Storage.git_version()
        self.assertTrue(v)
        self.assertTrue(v['v_compatible'])


class TestParseCommit(unittest.TestCase):
    # The ''' ''' lines are intended to keep lines with trailing whitespace
    commit2240a7b = '''\
tree b19535236cfb6c64b798745dd3917dafc27bcd0a
parent 30aaca4582eac20a52ac7b2ec35bdb908133e5b1
parent 5a0dc7365c240795bf190766eba7a27600be3b3e
author Linus Torvalds <torvalds@linux-foundation.org> 1323915958 -0800
committer Linus Torvalds <torvalds@linux-foundation.org> 1323915958 -0800
mergetag object 5a0dc7365c240795bf190766eba7a27600be3b3e
 type commit
 tag tytso-for-linus-20111214A
 tagger Theodore Ts'o <tytso@mit.edu> 1323890113 -0500
 ''' '''
 tytso-for-linus-20111214
 -----BEGIN PGP SIGNATURE-----
 Version: GnuPG v1.4.10 (GNU/Linux)
 ''' '''
 iQIcBAABCAAGBQJO6PXBAAoJENNvdpvBGATwpuEP/2RCxmdWYZ8/6Z6pmTh3hHN5
 fx6HckTdvLQOvbQs72wzVW0JKyc25QmW2mQc5z3MjSymjf/RbEKihPUITRNbHrTD
 T2sP/lWu09AKLioEg4ucAKn/A7Do3UDIkXTszvVVP/t2psVPzLeJ1njQKra14Nyz
 o0+gSlnwuGx9WaxfR+7MYNs2ikdSkXIeYsiFAOY4YOxwwC99J/lZ0YaNkbI7UBtC
 yu2XLIvPboa5JZXANq2G3VhVIETMmOyRTCC76OAXjqkdp9nLFWDG0ydqQh0vVZwL
 xQGOmAj+l3BNTE0QmMni1w7A0SBU3N6xBA5HN6Y49RlbsMYG27aN54Fy5K2R41I3
 QXVhBL53VD6b0KaITcoz7jIGIy6qk9Wx+2WcCYtQBSIjL2YwlaJq0PL07+vRamex
 sqHGDejcNY87i6AV0DP6SNuCFCi9xFYoAoMi9Wu5E9+T+Vck0okFzW/luk/FvsSP
 YA5Dh+vISyBeCnWQvcnBmsUQyf8d9MaNnejZ48ath+GiiMfY8USAZ29RAG4VuRtS
 9DAyTTIBA73dKpnvEV9u4i8Lwd8hRVMOnPyOO785NwEXk3Ng08pPSSbMklW6UfCY
 4nr5UNB13ZPbXx4uoAvATMpCpYxMaLEdxmeMvgXpkekl0hHBzpVDey1Vu9fb/a5n
 dQpo6WWG9HIJ23hOGAGR
 =n3Lm
 -----END PGP SIGNATURE-----

Merge tag 'tytso-for-linus-20111214' of git://git.kernel.org/pub/scm/linux/kernel/git/tytso/ext4

* tag 'tytso-for-linus-20111214' of git://git.kernel.org/pub/scm/linux/kernel/git/tytso/ext4:
  ext4: handle EOF correctly in ext4_bio_write_page()
  ext4: remove a wrong BUG_ON in ext4_ext_convert_to_initialized
  ext4: correctly handle pages w/o buffers in ext4_discard_partial_buffers()
  ext4: avoid potential hang in mpage_submit_io() when blocksize < pagesize
  ext4: avoid hangs in ext4_da_should_update_i_disksize()
  ext4: display the correct mount option in /proc/mounts for [no]init_itable
  ext4: Fix crash due to getting bogus eh_depth value on big-endian systems
  ext4: fix ext4_end_io_dio() racing against fsync()

.. using the new signed tag merge of git that now verifies the gpg
signature automatically.  Yay.  The branchname was just 'dev', which is
prettier.  I'll tell Ted to use nicer tag names for future cases.
'''

    def test_parse(self):
        msg, props = parse_commit(self.commit2240a7b)
        self.assertTrue(msg)
        self.assertTrue(props)
        self.assertEqual(
            ['30aaca4582eac20a52ac7b2ec35bdb908133e5b1',
             '5a0dc7365c240795bf190766eba7a27600be3b3e'],
            props['parent'])
        self.assertEqual(
            ['Linus Torvalds <torvalds@linux-foundation.org> 1323915958 -0800'],
            props['author'])
        self.assertEqual(props['author'], props['committer'])

        # Merge tag
        self.assertEqual(['''\
object 5a0dc7365c240795bf190766eba7a27600be3b3e
type commit
tag tytso-for-linus-20111214A
tagger Theodore Ts\'o <tytso@mit.edu> 1323890113 -0500

tytso-for-linus-20111214
-----BEGIN PGP SIGNATURE-----
Version: GnuPG v1.4.10 (GNU/Linux)

iQIcBAABCAAGBQJO6PXBAAoJENNvdpvBGATwpuEP/2RCxmdWYZ8/6Z6pmTh3hHN5
fx6HckTdvLQOvbQs72wzVW0JKyc25QmW2mQc5z3MjSymjf/RbEKihPUITRNbHrTD
T2sP/lWu09AKLioEg4ucAKn/A7Do3UDIkXTszvVVP/t2psVPzLeJ1njQKra14Nyz
o0+gSlnwuGx9WaxfR+7MYNs2ikdSkXIeYsiFAOY4YOxwwC99J/lZ0YaNkbI7UBtC
yu2XLIvPboa5JZXANq2G3VhVIETMmOyRTCC76OAXjqkdp9nLFWDG0ydqQh0vVZwL
xQGOmAj+l3BNTE0QmMni1w7A0SBU3N6xBA5HN6Y49RlbsMYG27aN54Fy5K2R41I3
QXVhBL53VD6b0KaITcoz7jIGIy6qk9Wx+2WcCYtQBSIjL2YwlaJq0PL07+vRamex
sqHGDejcNY87i6AV0DP6SNuCFCi9xFYoAoMi9Wu5E9+T+Vck0okFzW/luk/FvsSP
YA5Dh+vISyBeCnWQvcnBmsUQyf8d9MaNnejZ48ath+GiiMfY8USAZ29RAG4VuRtS
9DAyTTIBA73dKpnvEV9u4i8Lwd8hRVMOnPyOO785NwEXk3Ng08pPSSbMklW6UfCY
4nr5UNB13ZPbXx4uoAvATMpCpYxMaLEdxmeMvgXpkekl0hHBzpVDey1Vu9fb/a5n
dQpo6WWG9HIJ23hOGAGR
=n3Lm
-----END PGP SIGNATURE-----'''], props['mergetag'])

        # Message
        self.assertEqual("""Merge tag 'tytso-for-linus-20111214' of git://git.kernel.org/pub/scm/linux/kernel/git/tytso/ext4

* tag 'tytso-for-linus-20111214' of git://git.kernel.org/pub/scm/linux/kernel/git/tytso/ext4:
  ext4: handle EOF correctly in ext4_bio_write_page()
  ext4: remove a wrong BUG_ON in ext4_ext_convert_to_initialized
  ext4: correctly handle pages w/o buffers in ext4_discard_partial_buffers()
  ext4: avoid potential hang in mpage_submit_io() when blocksize < pagesize
  ext4: avoid hangs in ext4_da_should_update_i_disksize()
  ext4: display the correct mount option in /proc/mounts for [no]init_itable
  ext4: Fix crash due to getting bogus eh_depth value on big-endian systems
  ext4: fix ext4_end_io_dio() racing against fsync()

.. using the new signed tag merge of git that now verifies the gpg
signature automatically.  Yay.  The branchname was just 'dev', which is
prettier.  I'll tell Ted to use nicer tag names for future cases.""", msg)


class NormalTestCase(unittest.TestCase, GitCommandMixin):

    def setUp(self):
        self.env = EnvironmentStub()
        self.repos_path = mkdtemp()
        # create git repository and master branch
        self._git('init')
        self._git('config', 'core.quotepath', 'true')  # ticket:11198
        self._git('config', 'user.name', "Joe")
        self._git('config', 'user.email', "joe@example.com")
        create_file(os.path.join(self.repos_path, '.gitignore'))
        self._git('add', '.gitignore')
        self._git_commit('-a', '-m', 'test',
                         date=datetime(2013, 1, 1, 9, 4, 56))

    def tearDown(self):
        RepositoryManager(self.env).reload_repositories()
        StorageFactory._clean()
        self.env.reset_db()
        if os.path.isdir(self.repos_path):
            rmtree(self.repos_path)

    def _factory(self, weak, path=None):
        if path is None:
            path = os.path.join(self.repos_path, '.git')
        return StorageFactory(path, self.env.log, weak)

    def _storage(self, path=None):
        if path is None:
            path = os.path.join(self.repos_path, '.git')
        return Storage(path, self.env.log, self.git_bin, 'utf-8')

    def test_control_files_detection(self):
        # Exception not raised when path points to ctrl file dir
        self.assertIsInstance(self._storage().repo, GitCore)
        # Exception not raised when path points to parent of ctrl files dir
        self.assertIsInstance(self._storage(self.repos_path).repo, GitCore)
        # Exception raised when path points to dir with no ctrl files
        path = tempfile.mkdtemp(dir=self.repos_path)
        self.assertRaises(GitError, self._storage, path)
        # Exception raised if a ctrl file is missing
        os.remove(os.path.join(self.repos_path, '.git', 'HEAD'))
        self.assertRaises(GitError, self._storage, self.repos_path)

    def test_get_branches_with_cr_in_commitlog(self):
        # regression test for #11598
        message = 'message with carriage return'.replace(' ', '\r')

        create_file(os.path.join(self.repos_path, 'ticket11598.txt'))
        self._git('add', 'ticket11598.txt')
        self._git_commit('-m', message,
                         date=datetime(2013, 5, 9, 11, 5, 21))

        storage = self._storage()
        branches = sorted(storage.get_branches())
        self.assertEqual('master', branches[0][0])
        self.assertEqual(1, len(branches))

    if os.name == 'nt':
        del test_get_branches_with_cr_in_commitlog

    def test_rev_is_anchestor_of(self):
        # regression test for #11215
        path = os.path.join(self.repos_path, '.git')
        DbRepositoryProvider(self.env).add_repository('gitrepos', path, 'git')
        repos = RepositoryManager(self.env).get_repository('gitrepos')
        parent_rev = repos.youngest_rev

        create_file(os.path.join(self.repos_path, 'ticket11215.txt'))
        self._git('add', 'ticket11215.txt')
        self._git_commit('-m', 'ticket11215',
                         date=datetime(2013, 6, 27, 18, 26, 2))
        repos.sync()
        rev = repos.youngest_rev

        self.assertNotEqual(rev, parent_rev)
        self.assertFalse(repos.rev_older_than(None, None))
        self.assertFalse(repos.rev_older_than(None, rev[:7]))
        self.assertFalse(repos.rev_older_than(rev[:7], None))
        self.assertTrue(repos.rev_older_than(parent_rev, rev))
        self.assertTrue(repos.rev_older_than(parent_rev[:7], rev[:7]))
        self.assertFalse(repos.rev_older_than(rev, parent_rev))
        self.assertFalse(repos.rev_older_than(rev[:7], parent_rev[:7]))

    def test_node_get_history_with_empty_commit(self):
        # regression test for #11328
        path = os.path.join(self.repos_path, '.git')
        DbRepositoryProvider(self.env).add_repository('gitrepos', path, 'git')
        repos = RepositoryManager(self.env).get_repository('gitrepos')
        parent_rev = repos.youngest_rev

        self._git_commit('-m', 'ticket:11328', '--allow-empty',
                         date=datetime(2013, 10, 15, 9, 46, 27))
        repos.sync()
        rev = repos.youngest_rev

        node = repos.get_node('', rev)
        self.assertEqual(rev, repos.git.last_change(rev, ''))
        history = list(node.get_history())
        self.assertEqual(u'', history[0][0])
        self.assertEqual(rev, history[0][1])
        self.assertEqual(Changeset.EDIT, history[0][2])
        self.assertEqual(u'', history[1][0])
        self.assertEqual(parent_rev, history[1][1])
        self.assertEqual(Changeset.ADD, history[1][2])
        self.assertEqual(2, len(history))

    def test_sync_after_removing_branch(self):
        self._git('checkout', '-b', 'b1', 'master')
        self._git('checkout', 'master')
        create_file(os.path.join(self.repos_path, 'newfile.txt'))
        self._git('add', 'newfile.txt')
        self._git_commit('-m', 'added newfile.txt to master',
                         date=datetime(2013, 12, 23, 6, 52, 23))

        storage = self._storage()
        storage.sync()
        self.assertEqual(['b1', 'master'],
                         sorted(b[0] for b in storage.get_branches()))
        self._git('branch', '-D', 'b1')
        self.assertTrue(storage.sync())
        self.assertEqual(['master'],
                         sorted(b[0] for b in storage.get_branches()))
        self.assertFalse(storage.sync())

    def test_turn_off_persistent_cache(self):
        # persistent_cache is enabled
        parent_rev = self._factory(False).getInstance().youngest_rev()

        create_file(os.path.join(self.repos_path, 'newfile.txt'))
        self._git('add', 'newfile.txt')
        self._git_commit('-m', 'test_turn_off_persistent_cache',
                         date=datetime(2014, 1, 29, 13, 13, 25))

        # persistent_cache is disabled
        rev = self._factory(True).getInstance().youngest_rev()
        self.assertNotEqual(rev, parent_rev)


class UnicodeNameTestCase(unittest.TestCase, GitCommandMixin):

    def setUp(self):
        self.env = EnvironmentStub()
        self.repos_path = mkdtemp()
        # create git repository and master branch
        self._git('init')
        self._git('config', 'core.quotepath', 'true')  # ticket:11198
        self._git('config', 'user.name', "Joé")  # passing utf-8 bytes
        self._git('config', 'user.email', "joe@example.com")
        create_file(os.path.join(self.repos_path, '.gitignore'))
        self._git('add', '.gitignore')
        self._git_commit('-a', '-m', 'test',
                         date=datetime(2013, 1, 1, 9, 4, 57))

    def tearDown(self):
        self.env.reset_db()
        if os.path.isdir(self.repos_path):
            rmtree(self.repos_path)

    def _storage(self):
        path = os.path.join(self.repos_path, '.git')
        return Storage(path, self.env.log, self.git_bin, 'utf-8')

    def test_unicode_verifyrev(self):
        storage = self._storage()
        self.assertIsNotNone(storage.verifyrev(u'master'))
        self.assertIsNone(storage.verifyrev(u'tété'))

    def test_unicode_filename(self):
        create_file(os.path.join(self.repos_path, 'tickét.txt'))
        self._git('add', 'tickét.txt')
        self._git_commit('-m', 'unicode-filename', date='1359912600 +0100')
        storage = self._storage()
        filenames = sorted(fname for mode, type, sha, size, fname
                                 in storage.ls_tree('HEAD'))
        self.assertEqual(unicode, type(filenames[0]))
        self.assertEqual(unicode, type(filenames[1]))
        self.assertEqual(u'.gitignore', filenames[0])
        self.assertEqual(u'tickét.txt', filenames[1])
        # check commit author, for good measure
        self.assertEqual(u'Joé <joe@example.com> 1359912600 +0100',
                         storage.read_commit(storage.head())[1]['author'][0])

    def test_unicode_branches(self):
        self._git('checkout', '-b', 'tickɇt10980', 'master')
        storage = self._storage()
        branches = sorted(storage.get_branches())
        self.assertEqual(unicode, type(branches[0][0]))
        self.assertEqual(unicode, type(branches[1][0]))
        self.assertEqual(u'master', branches[0][0])
        self.assertEqual(u'tickɇt10980', branches[1][0])

        contains = sorted(storage.get_branch_contains(branches[1][1],
                                                      resolve=True))
        self.assertEqual(unicode, type(contains[0][0]))
        self.assertEqual(unicode, type(contains[1][0]))
        self.assertEqual(u'master', contains[0][0])
        self.assertEqual(u'tickɇt10980', contains[1][0])

    def test_unicode_tags(self):
        self._git('tag', 'tɐg-t10980', 'master')
        self._git_commit('-m', 'blah', '--allow-empty')
        self._git('tag', 'v0.42.1', 'master')
        storage = self._storage()

        tags = storage.get_tags()
        self.assertEqual(unicode, type(tags[0]))
        self.assertEqual([u'tɐg-t10980', 'v0.42.1'], tags)

        rev = storage.verifyrev(u'tɐg-t10980')
        self.assertIsNotNone(rev)
        self.assertEqual([u'tɐg-t10980'], storage.get_tags(rev))

        rev = storage.verifyrev('v0.42.1')
        self.assertIsNotNone(rev)
        self.assertEqual(['v0.42.1'], storage.get_tags(rev))

    def test_ls_tree(self):
        paths = [u'normal-path.txt',
                 u'tickét.tx\\t',
                 u'\a\b\t\n\v\f\r\x1b"\\.tx\\t']
        for path in paths:
            path_utf8 = path.encode('utf-8')
            create_file(os.path.join(self.repos_path, path_utf8))
            self._git('add', path_utf8)
        self._git_commit('-m', 'ticket:11180 and ticket:11198',
                         date=datetime(2013, 4, 30, 13, 48, 57))

        storage = self._storage()
        rev = storage.head()
        entries = storage.ls_tree(rev, '/')
        self.assertEqual(4, len(entries))
        self.assertEqual(u'\a\b\t\n\v\f\r\x1b"\\.tx\\t', entries[0][4])
        self.assertEqual(u'.gitignore', entries[1][4])
        self.assertEqual(u'normal-path.txt', entries[2][4])
        self.assertEqual(u'tickét.tx\\t', entries[3][4])

    def test_get_historian(self):
        paths = [u'normal-path.txt',
                 u'tickét.tx\\t',
                 u'\a\b\t\n\v\f\r\x1b"\\.tx\\t']

        for path in paths:
            path_utf8 = path.encode('utf-8')
            create_file(os.path.join(self.repos_path, path_utf8))
            self._git('add', path_utf8)
        self._git_commit('-m', 'ticket:11180 and ticket:11198',
                         date=datetime(2013, 4, 30, 17, 48, 57))

        def validate(path, quotepath):
            self._git('config', 'core.quotepath', quotepath)
            storage = self._storage()
            rev = storage.head()
            with storage.get_historian('HEAD', path) as historian:
                hrev = storage.last_change('HEAD', path, historian)
                self.assertEqual(rev, hrev)

        validate(paths[0], 'true')
        validate(paths[0], 'false')
        validate(paths[1], 'true')
        validate(paths[1], 'false')
        validate(paths[2], 'true')
        validate(paths[2], 'false')


class SizedDictTestCase(unittest.TestCase):

    def test_setdefault_raises(self):
        """`setdefault` raises NotImplementedError."""
        self.assertRaises(NotImplementedError, SizedDict().setdefault)


#class GitPerformanceTestCase(unittest.TestCase):
#    """Performance test. Not really a unit test.
#    Not self-contained: Needs a git repository and prints performance result
#    instead of testing anything.
#    TODO: Move to a profiling script?"""
#
#    def test_performance(self):
#        import logging
#        import timeit
#
#        g = Storage(path_to_repo, logging) # Need a git repository path here
#        revs = g.get_commits().keys()
#
#        def shortrev_test():
#            for i in revs:
#                i = str(i)
#                s = g.shortrev(i, min_len=4)
#                self.assertTrue(i.startswith(s))
#                self.assertEqual(g.fullrev(s), i)
#
#        iters = 1
#        t = timeit.Timer("shortrev_test()",
#                         "from __main__ import shortrev_test")
#        usec_per_rev = (1000000 * t.timeit(number=iters)/len(revs))
#        print("%.2f usec/rev" % usec_per_rev) # Print instead of testing

#class GitMemoryUsageTestCase(unittest.TestCase):
#    """Memory test. Not really a unit test.
#    Not self-contained: Needs a git repository and prints memory usage
#    instead of testing anything.
#    TODO: Move to a profiling script?"""
#
#    def test_memory_usage(self):
#        import logging
#        import sys
#
#        # custom linux hack reading `/proc/<PID>/statm`
#        if sys.platform == 'linux2':
#            __pagesize = os.sysconf('SC_PAGESIZE')
#
#            def proc_statm(pid = os.getpid()):
#                __proc_statm = '/proc/%d/statm' % pid
#                try:
#                    t = open(__proc_statm)
#                    result = t.read().split()
#                    t.close()
#                    self.assertEqual(7, len(result))
#                    return tuple([ __pagesize*int(p) for p in result ])
#                except:
#                    raise RuntimeError("failed to get memory stats")
#
#        else: # not linux2
#            print("WARNING - meminfo.proc_statm() not available")
#            def proc_statm():
#                return (0,)*7
#
#        print("statm =", proc_statm())
#        __data_size = proc_statm()[5]
#        __data_size_last = [__data_size]
#
#        def print_data_usage():
#            __tmp = proc_statm()[5]
#            print("DATA: %6d %+6d" % (__tmp - __data_size,
#                                      __tmp - __data_size_last[0]))
#            __data_size_last[0] = __tmp
#
#        print_data_usage()
#
#        g = Storage(path_to_repo, logging) # Need a git repository path here
#
#        print_data_usage()
#
#        print("[%s]" % g.head())
#        print(g.ls_tree(g.head()))
#        print("--------------")
#        print_data_usage()
#        print(g.read_commit(g.head()))
#        print("--------------")
#        print_data_usage()
#        p = g.parents(g.head())
#        print(list(p))
#        print("--------------")
#        print(list(g.children(list(p)[0])))
#        print(list(g.children(list(p)[0])))
#        print("--------------")
#        print(g.get_commit_encoding())
#        print("--------------")
#        print(g.get_branches())
#        print("--------------")
#        print(g.hist_prev_revision(g.oldest_rev()), g.oldest_rev(),
#                                   g.hist_next_revision(g.oldest_rev()))
#        print_data_usage()
#        print("--------------")
#        p = g.youngest_rev()
#        print(g.hist_prev_revision(p), p, g.hist_next_revision(p))
#        print("--------------")
#
#        p = g.head()
#        for i in range(-5, 5):
#            print(i, g.history_relative_rev(p, i))
#
#        # check for loops
#        def check4loops(head):
#            print("check4loops", head)
#            seen = {head}
#            for _sha in g.children_recursive(head):
#                if _sha in seen:
#                    print("dupe detected :-/", _sha, len(seen))
#                seen.add(_sha)
#            return seen
#
#        print(len(check4loops(g.parents(g.head())[0])))
#
#        #p = g.head()
#        #revs = [ g.history_relative_rev(p, i) for i in range(0,10) ]
#        print_data_usage()
#        revs = g.get_commits().keys()
#        print_data_usage()
#
#        #print(len(check4loops(g.oldest_rev())))
#        #print(len(list(g.children_recursive(g.oldest_rev()))))
#
#        print_data_usage()
#
#        # perform typical trac operations:
#
#        if 1:
#            print("--------------")
#            rev = g.head()
#            for mode, _type, sha, _size, name in g.ls_tree(rev):
#                [last_rev] = g.history(rev, name, limit=1)
#                s = g.get_obj_size(sha) if _type == 'blob' else 0
#                msg = g.read_commit(last_rev)
#
#                print("%s %s %10d [%s]" % (_type, last_rev, s, name))
#
#        print("allocating 2nd instance")
#        print_data_usage()
#        g2 = Storage(path_to_repo, logging) # Need a git repository path here
#        g2.head()
#        print_data_usage()
#
#        print("allocating 3rd instance")
#        g3 = Storage(path_to_repo, logging) # Need a git repository path here
#        g3.head()
#        print_data_usage()


def test_suite():
    suite = unittest.TestSuite()
    if GitCommandMixin.git_bin:
        suite.addTest(unittest.makeSuite(GitTestCase))
        suite.addTest(unittest.makeSuite(TestParseCommit))
        suite.addTest(unittest.makeSuite(NormalTestCase))
        if os.name != 'nt':
            # Popen doesn't accept unicode path and arguments on Windows
            suite.addTest(unittest.makeSuite(UnicodeNameTestCase))
    else:
        print("SKIP: tracopt/versioncontrol/git/tests/PyGIT.py (git cli "
              "binary, 'git', not found)")
    suite.addTest(unittest.makeSuite(SizedDictTestCase))
    return suite


if __name__ == '__main__':
    unittest.main(defaultTest='test_suite')<|MERGE_RESOLUTION|>--- conflicted
+++ resolved
@@ -16,13 +16,7 @@
 import unittest
 from datetime import datetime
 
-<<<<<<< HEAD
-from trac.test import EnvironmentStub, mkdtemp
-from trac.tests.compat import rmtree
-=======
-import trac.tests.compat
-from trac.test import EnvironmentStub, rmtree
->>>>>>> 1b0c5d62
+from trac.test import EnvironmentStub, mkdtemp, rmtree
 from trac.util import create_file
 from trac.versioncontrol.api import Changeset, DbRepositoryProvider, \
                                     RepositoryManager
